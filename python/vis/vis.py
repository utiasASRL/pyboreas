# TODO: transform bounding box into sensor frame at time
# TODO: project 3D bounding box onto 2D visualization (radar/lidar top-down, camera front-face)
# TODO: render visualization as an image, (display it), (save it)
# TODO: plot odometry results vs. ground truth

import sys
import json
import glob
from collections import OrderedDict
from os import path
import csv
from math import sin, cos, pi
from threading import Lock

import cv2
import open3d as o3d
import open3d.ml.torch as ml3d
import matplotlib
import matplotlib.pyplot as plt
from matplotlib import cm
from matplotlib.widgets import Button
from matplotlib.backends.backend_agg import FigureCanvasAgg as FigureCanvas
import tkinter as tk
import numpy as np
from scipy.spatial.transform import Rotation as R
from tqdm import tqdm

import vis_utils
import map_utils

matplotlib.use("tkagg")  # slu: for testing with ide

class LidarPose:
    def __init__(self, ros_ts, gps_ts, position, heading):
        self.ros_ts = ros_ts
        self.gps_ts = gps_ts
        self.position = position
        self.heading = heading  # roll, pitch, heading(yaw)

    def get_C_v_enu(self):
        return R.from_euler('xyz', self.heading)

class GPSPose:
    def __init__(self, gps_ts, position, heading):
        self.gps_ts = gps_ts
        self.position = position
        self.heading = heading  # roll, pitch, heading(yaw)

    def get_C_vo(self):
        return R.from_euler('xyz', self.heading)

class BoreasVisualizer:
    """Main class for loading the Boreas dataset for visualization.

    Loads relevant data, transforms, and labels and provides access to several visualization options.
    Currently only works for one track at a time.
    """

    def __init__(self, dataroot, ts_to_load=None):
        """Initialize the class with the corresponding data, transforms and labels.

        Args:
            dataroot: Path to the directory where the dataset is stored
        """
        # Check if dataroot paths are valid
        if not path.exists(path.join(dataroot, "camera")):
            raise ValueError("Error: images dir missing from dataroot")
        if not path.exists(path.join(dataroot, "lidar")):
            raise ValueError("Error: lidar dir missing from dataroot")
        if not path.exists(path.join(dataroot, "applanix")):
            raise ValueError("Error: applnix dir missing from dataroot")
        if not path.exists(path.join(dataroot, "calib")):
            raise ValueError("Error: calib dir missing from dataroot")
        # if not path.exists(path.join(dataroot, "labels.json")):
        #     raise ValueError("Error: labels.json missing from dataroot")

        # Instantiate class properties
        self.dataroot = dataroot  # Root directory for the dataset
        self.pcd_paths = sorted(glob.glob(path.join(dataroot, "lidar", "*.bin")))[0:ts_to_load]  # Paths to the pointcloud jsons
        self.img_paths = sorted(glob.glob(path.join(dataroot, "camera", "*.png")))[0:ts_to_load]  # Paths to the camera images
        self.label_file = path.join(dataroot, "labels.json")  # Path to the label json
        self.timestamps = []                        # List of all timestamps (in order)
        self.lidar_data = []                        # List of all loaded lidar jsons (in order)
        self.lidar_poses = {}                       # Dict of all the lidar poses (by ros timestamp)
        self.gps_poses = {}                         # Dict of all the gps poses (by GPS time)
        self.images_raw = []                        # List of all loaded cv2 images (in order, not 1-1 with timestamps)
        self.images_synced = []                     # List of all synced images (in order)
        self.labels = []                            # List of all loaded label jsons (in order)
        self.track_length = len(self.pcd_paths)     # Length of current track

        # Load transforms
<<<<<<< HEAD
        self.P_cam, self.T_iv, self.T_cv = vis_utils.get_sensor_calibration(path.join(dataroot, "calib", "P_camera.txt"),
                                                                            path.join(dataroot, "calib", "T_applanix_lidar.txt"),
                                                                            path.join(dataroot, "calib", "T_camera_lidar.txt"),
                                                                            path.join(dataroot, "calib", "T_radar_lidar.txt"),
=======
        self.P_cam, self.T_iv, self.T_cv = vis_utils.get_sensor_calibration_alt("boreas",
>>>>>>> 36815010
                                                                            verbose=False)
        self.C_enu_ned = np.array([
            [0, 1, 0],
            [1, 0, 0],
            [0, 0, -1]
        ])

        # Load pointcloud data & timestamps
        print("Loading Lidar Pointclouds...")
        for pcd_path in tqdm(self.pcd_paths, file=sys.stdout):
            self.timestamps.append(int(pcd_path.split("/")[-1][:-4]))
            scan = np.fromfile(pcd_path, dtype=np.float32)
            points = scan.reshape((-1, 6))[:, :6]
            self.lidar_data.append(points)  # x, y, z, i, laser #, gps timestamp
        # Load lidar poses
        print("Loading Lidar Poses...")
        with open(path.join(self.dataroot, "applanix", "lidar_poses.csv")) as file:
            reader = csv.reader(file)
            headers = next(reader)  # Extract headers
            for row in tqdm(reader, file=sys.stdout):
                lidar_pose = LidarPose(int(row[0]), float(row[1]), np.asarray(row[2:5], dtype=np.float32), np.asarray(row[8:11], dtype=np.float32))
                self.lidar_poses[int(row[0])] = lidar_pose
        # Load gps poses
        print("Loading GPS Poses...")
        with open(path.join(self.dataroot, "applanix", "gps_post_process.csv")) as file:
            reader = csv.reader(file)
            headers = next(reader)  # Extract headers
            for row in tqdm(reader, file=sys.stdout):
                gps_pose = GPSPose(float(row[0]), np.asarray(row[1:4], dtype=np.float32), np.asarray(row[7:10], dtype=np.float32))
                self.gps_poses[float(row[0])] = gps_pose
        # Load camera data
        print("Loading Images...")
        for img_path in tqdm(self.img_paths, file=sys.stdout):
            self.images_raw.append(cv2.imread(img_path, cv2.IMREAD_COLOR))
        self._sync_camera_frames()  # Sync each lidar frame to a corresponding camera frame

        # # Load label data
        # print("Loading Labels...", flush=True)
        # with open(self.label_file, 'r') as file:
        #     raw_labels = json.load(file)
        #     for label in tqdm(raw_labels):
        #         self.labels.append(label['cuboids'])

        # For plot stuff
        self.curr_ts_idx = 0
        self.fig = None
        self.ax = None
        self.plot_update_mutex = Lock()


    def visualize_track_topdown_o3d(self):
        pc_data = []
        # bb_data = []

        for i in range(self.track_length):
            curr_lidar_data = self.lidar_data[i]
            curr_lables = self.labels[i]

            points, boxes = vis_utils.transform_data_to_sensor_frame(curr_lidar_data, curr_lables)
            points = points.astype(np.float32)

            frame_data = {
                'name': 'lidar_points/frame_{}'.format(i),
                'points': points
            }

            # bbox = ml3d.vis.BoundingBox3D()

            pc_data.append(frame_data)

        # Open3d ML Visualizer
        vis = ml3d.vis.Visualizer()
        vis.visualize(pc_data)
        vis.show_geometries_under("task", True)

    def export_video_topdown(self):
        imgs = []
        # Render the matplotlib figs to images
        print("Exporting Topdown View to Video")
        for i in tqdm(range(len(self.timestamps)), file=sys.stdout):
            self.visualize_track_topdown_mpl(frame_idx=i, show=False)
            canvas = FigureCanvas(self.fig)
            canvas.draw()
            graph_image = np.array(self.fig.canvas.get_renderer()._renderer)
            graph_image = cv2.cvtColor(graph_image, cv2.COLOR_RGB2BGR)
            imgs.append(graph_image)

        # Write the images to video
        out = cv2.VideoWriter('testing.avi', cv2.VideoWriter_fourcc(*'DIVX'), 15, (700, 700))
        for i in range(len(imgs)):
            out.write(imgs[i])
        out.release()

    def visualize_track_topdown_mpl(self, frame_idx, predictions=None, show=True):
        self.curr_ts_idx = frame_idx
        curr_ts = self.timestamps[frame_idx]
        curr_lidar_data = self.lidar_data[frame_idx][:]
        curr_lidar_pose = self.lidar_poses[curr_ts]
        # curr_lables = self.labels[frame_idx]

        self.fig, self.ax = plt.subplots(figsize=(7,7))

        button_ax = plt.axes([0.05, 0.05, 0.05, 0.05])
        button_f = Button(button_ax, "<")
        button_f.on_clicked(self.on_click_bkwd)

        button_ax2 = plt.axes([0.90, 0.05, 0.05, 0.05])
        button_f2 = Button(button_ax2, ">")
        button_f2.on_clicked(self.on_click_fwd)

        self.update_plot_topdown(self.ax, curr_lidar_data, curr_lidar_pose)

        if show:
            plt.show()
            plt.draw()
        else:
            plt.close(self.fig)

    def on_click_fwd(self, event):
        if not self.plot_update_mutex.acquire(timeout=0.5): return

        try:
            self.curr_ts_idx = min(self.curr_ts_idx + 1, len(self.timestamps) - 1)
            print("Visualizing Timestep Index: {}/{}".format(self.curr_ts_idx, len(self.timestamps)))

            self.ax.clear()
            curr_ts = self.timestamps[self.curr_ts_idx]
            curr_lidar_data = self.lidar_data[self.curr_ts_idx][:, :]
            curr_lidar_pose = self.lidar_poses[curr_ts]

            self.update_plot_topdown(self.ax, curr_lidar_data, curr_lidar_pose)

            print("Done")
        finally:
            self.plot_update_mutex.release()

    def on_click_bkwd(self, event):
        if not self.plot_update_mutex.acquire(timeout=0.5): return

        try:
            self.curr_ts_idx = max(self.curr_ts_idx - 1, 0)
            print("Visualizing Timestep Index: {}/{}".format(self.curr_ts_idx, len(self.timestamps)))

            self.ax.clear()
            curr_ts = self.timestamps[self.curr_ts_idx]
            curr_lidar_data = self.lidar_data[self.curr_ts_idx][:, :]
            curr_lidar_pose = self.lidar_poses[curr_ts]

            self.update_plot_topdown(self.ax, curr_lidar_data, curr_lidar_pose)

            print("Done")
        finally:
            self.plot_update_mutex.release()

    def update_plot_topdown(self, ax, lidar_data, lidar_pose):
        # Calculate transformations for current data
        C_v_enu = lidar_pose.get_C_v_enu().as_matrix()
        C_i_enu = self.T_iv[0:3, 0:3] @ C_v_enu
        C_iv = self.T_iv[0:3, 0:3]

        # Draw map
        map_utils.draw_map_without_lanelet("./sample_boreas/boreas_lane.osm", ax, lidar_pose.position[0], lidar_pose.position[1], C_i_enu, utm=True)

        # Calculate point colors
        z_min = -3
        z_max = 5
        colors = cm.jet(((lidar_data[:, 2] - z_min) / (z_max - z_min)) + 0.2, 1)[:, 0:3]

        # Draw lidar points
        pcd_i = np.matmul(C_iv[0:2, 0:2].reshape(1, 2, 2), lidar_data[:, 0:2].reshape(lidar_data.shape[0], 2, 1)).squeeze(-1)
        self.scatter = ax.scatter(pcd_i[:, 0], pcd_i[:, 1], color=colors, s=0.05)

        # Draw predictions (TODO)
        # for box in boxes:
        #     box.render_bbox_2d(ax)
        #
        # if predictions is not None:
        #     for box in predictions:
        #         box.render_bbox_2d(ax, color="k")

        # Set to scale labeling bounds
        self.ax.set_xlim(-75, 75)
        self.ax.set_ylim(-75, 75)

        # plt.draw()

    def get_cam2vel_transform(self, pcd):
        pcd = np.matmul(vis_utils.to_T(vis_utils.rot_z(-np.pi / 2), np.zeros((3, 1))), np.matmul(np.linalg.inv(self.T_cv), pcd))
        pcd = np.matmul(vis_utils.to_T(vis_utils.rot_y(np.pi), np.zeros((3, 1))), pcd)
        return pcd

    def visualize_frame_persp(self, frame_idx):
        raw_labels = self.labels[frame_idx]
        raw_pcd = self.lidar_data[frame_idx]

        # T, C = vis_utils.get_device_pose(raw_pcd)

        points, boxes = vis_utils.transform_data_to_sensor_frame(raw_pcd, raw_labels)
        image = self.images_synced[frame_idx]

        points = points.T

        # points_camera_all = np.matmul(T_cv, np.matmul(np.linalg.inv(T_iv), points))
        points_camera_all = self.get_cam2vel_transform(points)
        points_camera = np.array([])
        for i in range(points_camera_all.shape[1]):
            if points_camera_all[2, i] > 0:
                points_camera = np.concatenate((points_camera, points_camera_all[:, i]))
        points_camera = np.reshape(points_camera, (-1, 4)).T

        pixel_camera = np.matmul(self.P_cam, points_camera)
        max_z = int(max(pixel_camera[2, :]) / 3)
        for i in range(pixel_camera.shape[1]):
            z = pixel_camera[2, i]
            x = int(pixel_camera[0, i] / z)
            y = int(pixel_camera[1, i] / z)
            if x > 0 and x < image.shape[1] and y > 0 and y < image.shape[0]:
                c = cv2.applyColorMap(np.array([int(pixel_camera[2, i] / max_z * 255)], dtype=np.uint8), cv2.COLORMAP_RAINBOW).squeeze().tolist()
                cv2.circle(image, (x, y), 1, c, 1)

        centroids_odom = np.array([]).reshape(3, 0)
        for bb in boxes:
            centroids_odom = np.hstack((centroids_odom, bb.pos))
        centroids_odom = np.vstack((centroids_odom, np.ones((1, len(boxes)))))
        centroids_camera_all = self.get_cam2vel_transform(centroids_odom)
        centroids_camera = np.array([])
        for i in range(centroids_camera_all.shape[1]):
            if centroids_camera_all[2, i] > 0:
                centroids_camera = np.concatenate((centroids_camera, centroids_camera_all[:, i]))
        centroids_camera = np.reshape(centroids_camera, (-1, 4)).T
        pixel_centroid_camera = np.matmul(self.P_cam, centroids_camera)
        for i in range(pixel_centroid_camera.shape[1]):
            z = pixel_centroid_camera[2, i]
            x = int(pixel_centroid_camera[0, i] / z)
            y = int(pixel_centroid_camera[1, i] / z)
            if x > 0 and x < image.shape[1] and y > 0 and y < image.shape[0]:
                cv2.circle(image, (x, y), 5, [255, 255, 255], 10)

        cv2.destroyAllWindows()
        cv2.imshow("persp_img", image)
        cv2.waitKey(0)

    def _sync_camera_frames(self):
        # Helper function for finding closest timestamp
        def get_closest_ts(query_time, targets):
            min_delta = 1e33  # Temp set to this, should be 1e9
            closest = -1
            for i in range(len(targets)):
                delta = abs(query_time - targets[i])
                if delta < min_delta:
                    min_delta = delta
                    closest = i
            assert (closest >= 0), "closest time to query: {} in rostimes not found.".format(query_time)
            return closest, targets[closest]

        # Find closest lidar timestamp for each camera frame
        camera_timestamps = [int(f.replace('/', '.').split('.')[-2]) for f in self.img_paths]
        for i in range(self.track_length):
            timestamp = self.timestamps[i]
            corrected_timestamp = vis_utils.get_offset_camera_ts(timestamp)
            closet_idx, cloest_val = get_closest_ts(corrected_timestamp, camera_timestamps)
            self.images_synced.append(self.images_raw[closet_idx])


if __name__ == '__main__':
    dataset = BoreasVisualizer("./sample_boreas", ts_to_load=50)
    # dataset.visualize_track_topdown()
    # dataset.visualize_track_topdown_mpl(0)
    # dataset.visualize_frame_persp(1)
    dataset.export_video_topdown()<|MERGE_RESOLUTION|>--- conflicted
+++ resolved
@@ -89,14 +89,7 @@
         self.track_length = len(self.pcd_paths)     # Length of current track
 
         # Load transforms
-<<<<<<< HEAD
-        self.P_cam, self.T_iv, self.T_cv = vis_utils.get_sensor_calibration(path.join(dataroot, "calib", "P_camera.txt"),
-                                                                            path.join(dataroot, "calib", "T_applanix_lidar.txt"),
-                                                                            path.join(dataroot, "calib", "T_camera_lidar.txt"),
-                                                                            path.join(dataroot, "calib", "T_radar_lidar.txt"),
-=======
         self.P_cam, self.T_iv, self.T_cv = vis_utils.get_sensor_calibration_alt("boreas",
->>>>>>> 36815010
                                                                             verbose=False)
         self.C_enu_ned = np.array([
             [0, 1, 0],
@@ -281,7 +274,7 @@
         self.ax.set_xlim(-75, 75)
         self.ax.set_ylim(-75, 75)
 
-        # plt.draw()
+        plt.draw()
 
     def get_cam2vel_transform(self, pcd):
         pcd = np.matmul(vis_utils.to_T(vis_utils.rot_z(-np.pi / 2), np.zeros((3, 1))), np.matmul(np.linalg.inv(self.T_cv), pcd))
