--- conflicted
+++ resolved
@@ -332,18 +332,10 @@
 
 
 if __name__ == '__main__':
-<<<<<<< HEAD
     ts_to_load=100
     dataset = BoreasVisualizer("./sample_boreas", ts_to_load)
     # dataset.visualize_track_topdown()
     # dataset.visualize_track_topdown_mpl(0)
 
     for i in tqdm(range(ts_to_load)):
-        dataset.visualize_frame_persp(i)
-=======
-    dataset = BoreasVisualizer("./sample_boreas", ts_to_load=50)
-    # dataset.visualize_track_topdown()
-    # dataset.visualize_track_topdown_mpl(0)
-    # dataset.visualize_frame_persp(1)
-    dataset.export_video_topdown()
->>>>>>> 4aaadd22
+        dataset.visualize_frame_persp(i)