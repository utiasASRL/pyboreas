--- conflicted
+++ resolved
@@ -1,317 +1,159 @@
-<<<<<<< HEAD
-import argparse
-
-import open3d as o3d
-import numpy as np
-from matplotlib import cm
-from shutil import copyfile
-import pandas as pd
-import cv2
-
-from PIL import Image
-from PIL import ImageDraw
-from PIL import ImageFont
-
-import datetime
-import vis_utils
-import os
-
-pd.options.mode.chained_assignment = None
-
-mesh = o3d.io.read_triangle_mesh('Toyota Prius XW30 2010.obj', True) \
-    .scale(0.05, center=(0, 0, 0))
-mesh.compute_vertex_normals()
-T = np.eye(4)
-T[:3, :3] = mesh.get_rotation_matrix_from_xyz((np.pi / 2, np.pi / 4 + np.pi, 0))
-T[0, 3] = 0
-T[1, 3] = 0
-T[2, 3] = -2
-mesh.transform(T)
-
-
-def get_lidar_projection(path):
-    scan = np.fromfile(path, dtype=np.float32)
-    points = scan.reshape((-1, 6))[:, :6]
-    intensity = points[:, 3]
-    points = points[:, :3]
-    pcd = o3d.geometry.PointCloud()
-    pcd.points = o3d.utility.Vector3dVector(points)
-
-    zmin = -10
-    zmax = 30
-    colors = cm.winter((intensity - zmin) / (zmax - zmin))[:, 0:3]
-    pcd.colors = o3d.utility.Vector3dVector(colors)
-
-    vis = o3d.visualization.Visualizer()
-    vis.create_window()
-    vis.get_render_option().load_from_json("render_option.json")
-
-    vis.add_geometry(pcd)
-    vis.add_geometry(mesh)
-
-    ctr = vis.get_view_control()
-    ctr.convert_from_pinhole_camera_parameters(
-        o3d.io.read_pinhole_camera_parameters('view_option.json'))
-
-    output_path = save + 'lidar_out/lidar{:02}-{:04}.png'.format(t, k)
-    vis.capture_screen_image(output_path, do_render=True)
-    vis.destroy_window()
-
-
-def get_radar_im(path, radar_resolution=0.0596, cart_resolution=0.25, cart_pixel_width=1080,
-                 interpolate_crossover=True):
-    # Load and convert radar data
-    _, azimuths, _, fft_data = vis_utils.load_radar(path)
-    out = vis_utils.radar_polar_to_cartesian(azimuths, fft_data, radar_resolution, cart_resolution, cart_pixel_width,
-                                             interpolate_crossover)
-    out = np.squeeze(out, axis=0)
-    out = np.expand_dims(out, axis=2)
-    out = cv2.cvtColor(out, cv2.COLOR_GRAY2RGB)
-    out = cv2.arrowedLine(out, (540, 580), (540, 500), (1, 0, 0), 12)
-    return out
-
-
-def min_transform(prev_pose, df):
-    x = prev_pose['x']
-    y = prev_pose['y']
-    heading = prev_pose['heading']
-    df['dist'] = np.sqrt((x - df['x']) ** 2 + (y - df['y']) ** 2)
-    df2 = df[df['dist'] < 3]
-
-    df2['rotation_err'] = np.nan
-    for idx, rows in df2.iterrows():
-        n = vis_utils.rotationError(np.matmul(np.transpose(vis_utils.get_rotation(heading)), vis_utils.get_rotation(df.loc[idx, 'heading'])))
-        df2.loc[idx, 'rotation_err'] = n
-
-    return df2['rotation_err'].idxmin()
-
-
-if __name__ == '__main__':
-    k = 0
-    t = 0
-    parser = argparse.ArgumentParser()
-    parser.add_argument('--root', default='/workspace/nas/ASRL/2021-Boreas/',
-                        type=str, help='location of root folder containing the directories of each sequence')
-    parser.add_argument('--repo', default='/workspace/Documents/VideoSequence/',
-                        type=str, help='where to save image folders and video file?')
-    args = parser.parse_args()
-    root = args.root
-    save = args.save
-
-    working_folders = ['boreas-2020-11-26-13-58', 'boreas-2020-12-01-13-26', 'boreas-2021-01-15-12-17',
-                       'boreas-2021-01-26-10-59', 'boreas-2021-01-26-11-59', 'boreas-2021-02-02-14-07',
-                       'boreas-2021-02-09-12-55']
-
-    folders = sorted(os.listdir(root))
-
-    idx = 0
-    df = pd.read_csv(root + folders[0] + '/applanix/camera_poses.csv')
-    prev_pose = df.iloc[idx, :]
-    font = ImageFont.truetype("DejaVuSans.ttf", 72)
-
-    for folder in folders:
-        if folder not in working_folders:
-            continue
-
-        df = pd.read_csv(root + folder + '/' + '/applanix/camera_poses.csv')
-        idx = min_transform(prev_pose, df)
-
-        cp = root + folder + '/camera'
-        lp = root + folder + '/lidar'
-        rp = root + folder + '/radar'
-
-        camera_paths = sorted(os.listdir(cp))
-        lidar_paths = sorted(os.listdir(lp))
-        radar_paths = sorted(os.listdir(rp))
-
-        for c in camera_paths[idx:idx + 600]:
-            k += 1
-            min_lidar_idx = np.argmin(np.abs(int(c[:-4]) - np.array([int(x[:-4]) for x in lidar_paths])))
-            i = lp + '/' + lidar_paths[min_lidar_idx]
-            get_lidar_projection(i)
-            min_radar_idx = np.argmin(np.abs(int(c[:-4]) - np.array([int(x[:-4]) for x in radar_paths if "png" in x])))
-            i = rp + '/' + radar_paths[min_radar_idx]
-            radar = get_radar_im(i)
-            copyfile(cp + '/' + c, save + 'camera_images/camera{:02}-{:04}.png'.format(t, k))
-
-            timestamp = datetime.datetime.fromtimestamp(int(float(c[:-4]) / 1000000000))
-            camera = Image.open(save + 'camera_images/camera{:02}-{:04}.png'.format(t, k))
-            radar *= 255
-            radar = radar.astype(np.uint8)
-            radar = Image.fromarray(radar)
-            lidar = Image.open(save + 'lidar_out/lidar{:02}-{:04}.png'.format(t, k))
-            canvas = Image.new('RGB', (3840, 2160), color=(26, 26, 26))
-            camera.thumbnail([1930, 1615])
-            canvas.paste(camera, (0, 0))
-            canvas.paste(radar, (2345, 0))
-            canvas.paste(lidar, (1930, 1080))
-            draw = ImageDraw.Draw(canvas)
-            draw.text((500, 1500), str(timestamp), (0, 0, 0), font=font)
-            canvas.save(save + 'final/im{:02}-{:04}.png'.format(t, k))
-            print(t, k)
-        idx += 600
-        prev_pose = df.iloc[idx, :]
-        k = 0
-        t += 1
-=======
-import argparse
-
-import open3d as o3d
-import numpy as np
-from matplotlib import cm
-from shutil import copyfile
-import pandas as pd
-import cv2
-
-from PIL import Image
-from PIL import ImageDraw
-from PIL import ImageFont
-
-import datetime
-import utils
-import os
-
-pd.options.mode.chained_assignment = None
-
-mesh = o3d.io.read_triangle_mesh('Toyota Prius XW30 2010.obj', True) \
-    .scale(0.05, center=(0, 0, 0))
-mesh.compute_vertex_normals()
-T = np.eye(4)
-T[:3, :3] = mesh.get_rotation_matrix_from_xyz((np.pi / 2, np.pi / 4 + np.pi, 0))
-T[0, 3] = 0
-T[1, 3] = 0
-T[2, 3] = -2
-mesh.transform(T)
-
-
-def get_lidar_projection(path):
-    scan = np.fromfile(path, dtype=np.float32)
-    points = scan.reshape((-1, 6))[:, :6]
-    intensity = points[:, 3]
-    points = points[:, :3]
-    pcd = o3d.geometry.PointCloud()
-    pcd.points = o3d.utility.Vector3dVector(points)
-
-    zmin = -10
-    zmax = 30
-    colors = cm.winter((intensity - zmin) / (zmax - zmin))[:, 0:3]
-    pcd.colors = o3d.utility.Vector3dVector(colors)
-
-    vis = o3d.visualization.Visualizer()
-    vis.create_window()
-    vis.get_render_option().load_from_json("render_option.json")
-
-    vis.add_geometry(pcd)
-    vis.add_geometry(mesh)
-
-    ctr = vis.get_view_control()
-    ctr.convert_from_pinhole_camera_parameters(
-        o3d.io.read_pinhole_camera_parameters('view_option.json'))
-
-    output_path = save + 'lidar_out/lidar{:02}-{:04}.png'.format(t, k)
-    vis.capture_screen_image(output_path, do_render=True)
-    vis.destroy_window()
-
-
-def get_radar_im(path, radar_resolution=0.0596, cart_resolution=0.25, cart_pixel_width=1080,
-                 interpolate_crossover=True):
-    # Load and convert radar data
-    _, azimuths, _, fft_data = utils.load_radar(path)
-    out = utils.radar_polar_to_cartesian(azimuths, fft_data, radar_resolution, cart_resolution, cart_pixel_width,
-                                         interpolate_crossover)
-    out = np.squeeze(out, axis=0)
-    out = np.expand_dims(out, axis=2)
-    out = cv2.cvtColor(out, cv2.COLOR_GRAY2RGB)
-    out = cv2.arrowedLine(out, (540, 580), (540, 500), (1, 0, 0), 12)
-    return out
-
-
-def min_transform(prev_pose, df):
-    x = prev_pose['x']
-    y = prev_pose['y']
-    heading = prev_pose['heading']
-    df['dist'] = np.sqrt((x - df['x']) ** 2 + (y - df['y']) ** 2)
-    df2 = df[df['dist'] < 3]
-
-    def get_rotation(heading):
-        return np.array([[np.cos(heading), -np.sin(heading), 0],
-                         [np.sin(heading), np.cos(heading), 0],
-                         [0, 0, 1]])
-
-    df2['rotation_err'] = np.nan
-    for idx, rows in df2.iterrows():
-        n = utils.rotationError(np.matmul(np.transpose(get_rotation(heading)),
-            get_rotation(df.loc[idx, 'heading'])))
-        df2.loc[idx, 'rotation_err'] = n
-
-    return df2['rotation_err'].idxmin()
-
-
-if __name__ == '__main__':
-    k = 0
-    t = 0
-    parser = argparse.ArgumentParser()
-    parser.add_argument('--root', default='/workspace/nas/ASRL/2021-Boreas/',
-                        type=str, help='location of root folder containing the directories of each sequence')
-    parser.add_argument('--repo', default='/workspace/Documents/VideoSequence/',
-                        type=str, help='where to save image folders and video file?')
-    args = parser.parse_args()
-    root = args.root
-    save = args.save
-
-    working_folders = ['boreas-2020-11-26-13-58', 'boreas-2020-12-01-13-26', 'boreas-2021-01-15-12-17',
-                       'boreas-2021-01-26-10-59', 'boreas-2021-01-26-11-59', 'boreas-2021-02-02-14-07',
-                       'boreas-2021-02-09-12-55']
-
-    folders = sorted(os.listdir(root))
-
-    idx = 0
-    df = pd.read_csv(root + folders[0] + '/applanix/camera_poses.csv')
-    prev_pose = df.iloc[idx, :]
-    font = ImageFont.truetype("DejaVuSans.ttf", 72)
-
-    for folder in folders:
-        if folder not in working_folders:
-            continue
-
-        df = pd.read_csv(root + folder + '/' + '/applanix/camera_poses.csv')
-        idx = min_transform(prev_pose, df)
-
-        cp = root + folder + '/camera'
-        lp = root + folder + '/lidar'
-        rp = root + folder + '/radar'
-
-        camera_paths = sorted(os.listdir(cp))
-        lidar_paths = sorted(os.listdir(lp))
-        radar_paths = sorted(os.listdir(rp))
-
-        for c in camera_paths[idx:idx + 600]:
-            k += 1
-            min_lidar_idx = np.argmin(np.abs(int(c[:-4]) - np.array([int(x[:-4]) for x in lidar_paths])))
-            i = lp + '/' + lidar_paths[min_lidar_idx]
-            get_lidar_projection(i)
-            min_radar_idx = np.argmin(np.abs(int(c[:-4]) - np.array([int(x[:-4]) for x in radar_paths if "png" in x])))
-            i = rp + '/' + radar_paths[min_radar_idx]
-            radar = get_radar_im(i)
-            copyfile(cp + '/' + c, save + 'camera_images/camera{:02}-{:04}.png'.format(t, k))
-
-            timestamp = datetime.datetime.fromtimestamp(int(float(c[:-4]) / 1000000000))
-            camera = Image.open(save + 'camera_images/camera{:02}-{:04}.png'.format(t, k))
-            radar *= 255
-            radar = radar.astype(np.uint8)
-            radar = Image.fromarray(radar)
-            lidar = Image.open(save + 'lidar_out/lidar{:02}-{:04}.png'.format(t, k))
-            canvas = Image.new('RGB', (3840, 2160), color=(26, 26, 26))
-            camera.thumbnail([1930, 1615])
-            canvas.paste(camera, (0, 0))
-            canvas.paste(radar, (2345, 0))
-            canvas.paste(lidar, (1930, 1080))
-            draw = ImageDraw.Draw(canvas)
-            draw.text((500, 1500), str(timestamp), (0, 0, 0), font=font)
-            canvas.save(save + 'final/im{:02}-{:04}.png'.format(t, k))
-            print(t, k)
-        idx += 600
-        prev_pose = df.iloc[idx, :]
-        k = 0
-        t += 1
->>>>>>> 9cbcfb19
+import argparse
+
+import open3d as o3d
+import numpy as np
+from matplotlib import cm
+from shutil import copyfile
+import pandas as pd
+import cv2
+
+from PIL import Image
+from PIL import ImageDraw
+from PIL import ImageFont
+
+import datetime
+import vis_utils
+import os
+
+pd.options.mode.chained_assignment = None
+
+mesh = o3d.io.read_triangle_mesh('Toyota Prius XW30 2010.obj', True) \
+    .scale(0.05, center=(0, 0, 0))
+mesh.compute_vertex_normals()
+T = np.eye(4)
+T[:3, :3] = mesh.get_rotation_matrix_from_xyz((np.pi / 2, np.pi / 4 + np.pi, 0))
+T[0, 3] = 0
+T[1, 3] = 0
+T[2, 3] = -2
+mesh.transform(T)
+
+
+def get_lidar_projection(path):
+    scan = np.fromfile(path, dtype=np.float32)
+    points = scan.reshape((-1, 6))[:, :6]
+    intensity = points[:, 3]
+    points = points[:, :3]
+    pcd = o3d.geometry.PointCloud()
+    pcd.points = o3d.utility.Vector3dVector(points)
+
+    zmin = -10
+    zmax = 30
+    colors = cm.winter((intensity - zmin) / (zmax - zmin))[:, 0:3]
+    pcd.colors = o3d.utility.Vector3dVector(colors)
+
+    vis = o3d.visualization.Visualizer()
+    vis.create_window()
+    vis.get_render_option().load_from_json("render_option.json")
+
+    vis.add_geometry(pcd)
+    vis.add_geometry(mesh)
+
+    ctr = vis.get_view_control()
+    ctr.convert_from_pinhole_camera_parameters(
+        o3d.io.read_pinhole_camera_parameters('view_option.json'))
+
+    output_path = save + 'lidar_out/lidar{:02}-{:04}.png'.format(t, k)
+    vis.capture_screen_image(output_path, do_render=True)
+    vis.destroy_window()
+
+
+def get_radar_im(path, radar_resolution=0.0596, cart_resolution=0.25, cart_pixel_width=1080,
+                 interpolate_crossover=True):
+    # Load and convert radar data
+    _, azimuths, _, fft_data = vis_utils.load_radar(path)
+    out = vis_utils.radar_polar_to_cartesian(azimuths, fft_data, radar_resolution, cart_resolution, cart_pixel_width,
+                                             interpolate_crossover)
+    out = np.squeeze(out, axis=0)
+    out = np.expand_dims(out, axis=2)
+    out = cv2.cvtColor(out, cv2.COLOR_GRAY2RGB)
+    out = cv2.arrowedLine(out, (540, 580), (540, 500), (1, 0, 0), 12)
+    return out
+
+
+def min_transform(prev_pose, df):
+    x = prev_pose['x']
+    y = prev_pose['y']
+    heading = prev_pose['heading']
+    df['dist'] = np.sqrt((x - df['x']) ** 2 + (y - df['y']) ** 2)
+    df2 = df[df['dist'] < 3]
+
+    def get_rotation(heading):
+        return np.array([[np.cos(heading), -np.sin(heading), 0],
+                         [np.sin(heading), np.cos(heading), 0],
+                         [0, 0, 1]])
+
+    df2['rotation_err'] = np.nan
+    for idx, rows in df2.iterrows():
+        n = vis_utils.rotationError(np.matmul(np.transpose(vis_utils.get_rotation(heading)), vis_utils.get_rotation(df.loc[idx, 'heading'])))
+        df2.loc[idx, 'rotation_err'] = n
+
+    return df2['rotation_err'].idxmin()
+
+
+if __name__ == '__main__':
+    k = 0
+    t = 0
+    parser = argparse.ArgumentParser()
+    parser.add_argument('--root', default='/workspace/nas/ASRL/2021-Boreas/',
+                        type=str, help='location of root folder containing the directories of each sequence')
+    parser.add_argument('--repo', default='/workspace/Documents/VideoSequence/',
+                        type=str, help='where to save image folders and video file?')
+    args = parser.parse_args()
+    root = args.root
+    save = args.save
+
+    working_folders = ['boreas-2020-11-26-13-58', 'boreas-2020-12-01-13-26', 'boreas-2021-01-15-12-17',
+                       'boreas-2021-01-26-10-59', 'boreas-2021-01-26-11-59', 'boreas-2021-02-02-14-07',
+                       'boreas-2021-02-09-12-55']
+
+    folders = sorted(os.listdir(root))
+
+    idx = 0
+    df = pd.read_csv(root + folders[0] + '/applanix/camera_poses.csv')
+    prev_pose = df.iloc[idx, :]
+    font = ImageFont.truetype("DejaVuSans.ttf", 72)
+
+    for folder in folders:
+        if folder not in working_folders:
+            continue
+
+        df = pd.read_csv(root + folder + '/' + '/applanix/camera_poses.csv')
+        idx = min_transform(prev_pose, df)
+
+        cp = root + folder + '/camera'
+        lp = root + folder + '/lidar'
+        rp = root + folder + '/radar'
+
+        camera_paths = sorted(os.listdir(cp))
+        lidar_paths = sorted(os.listdir(lp))
+        radar_paths = sorted(os.listdir(rp))
+
+        for c in camera_paths[idx:idx + 600]:
+            k += 1
+            min_lidar_idx = np.argmin(np.abs(int(c[:-4]) - np.array([int(x[:-4]) for x in lidar_paths])))
+            i = lp + '/' + lidar_paths[min_lidar_idx]
+            get_lidar_projection(i)
+            min_radar_idx = np.argmin(np.abs(int(c[:-4]) - np.array([int(x[:-4]) for x in radar_paths if "png" in x])))
+            i = rp + '/' + radar_paths[min_radar_idx]
+            radar = get_radar_im(i)
+            copyfile(cp + '/' + c, save + 'camera_images/camera{:02}-{:04}.png'.format(t, k))
+
+            timestamp = datetime.datetime.fromtimestamp(int(float(c[:-4]) / 1000000000))
+            camera = Image.open(save + 'camera_images/camera{:02}-{:04}.png'.format(t, k))
+            radar *= 255
+            radar = radar.astype(np.uint8)
+            radar = Image.fromarray(radar)
+            lidar = Image.open(save + 'lidar_out/lidar{:02}-{:04}.png'.format(t, k))
+            canvas = Image.new('RGB', (3840, 2160), color=(26, 26, 26))
+            camera.thumbnail([1930, 1615])
+            canvas.paste(camera, (0, 0))
+            canvas.paste(radar, (2345, 0))
+            canvas.paste(lidar, (1930, 1080))
+            draw = ImageDraw.Draw(canvas)
+            draw.text((500, 1500), str(timestamp), (0, 0, 0), font=font)
+            canvas.save(save + 'final/im{:02}-{:04}.png'.format(t, k))
+            print(t, k)
+        idx += 600
+        prev_pose = df.iloc[idx, :]
+        k = 0
+        t += 1