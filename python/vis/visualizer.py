--- conflicted
+++ resolved
@@ -70,19 +70,6 @@
         Returns: the BoreasPlotter object used for visualizing
 
         """
-<<<<<<< HEAD
-        # boreas_plot = boreas_plotter.BoreasPlotter(self.sequence,
-        #                                            frame_idx,
-        #                                            mode=mode)
-        # boreas_plot.update_plots(frame_idx)
-        # if show:
-        #     plt.show()
-        # else:
-        #     plt.close(boreas_plot.fig)
-        #
-        # return boreas_plot
-        boreas_plotly.visualize(self.sequence, frame_idx)
-=======
         boreas_plot = boreas_plotter.BoreasPlotter(self,
                                                    frame_idx,
                                                    mode=mode)
@@ -93,7 +80,6 @@
             plt.close(boreas_plot.fig)
 
         return boreas_plot
->>>>>>> cac58cfa
 
     def export_vis_video(self, name, mode='both'):
         """
@@ -123,7 +109,6 @@
 
 
 if __name__ == '__main__':
-<<<<<<< HEAD
     seq = Sequence("/home/shichen/datasets/", ["boreas_mini", 1606417230036848128, 1606417239992609024])
     visualizer = boreas_plotly.BoreasPlotly(seq)
     visualizer.visualize(0)
@@ -133,10 +118,8 @@
     # # for name in ["both", "persp", "bev"]:
     # #     dataset.export_vis_video(name, name)
     # dataset.visualize(0)
-=======
     sequence = Sequence("/home/shichen/datasets/", ["boreas_mini_v2", 1616518050000000, 1616518060000000])
     dataset = BoreasVisualizer(sequence)
     # for name in ["both", "persp", "bev"]:
     #     dataset.export_vis_video(name, name)
-    dataset.visualize(50)
->>>>>>> cac58cfa
+    dataset.visualize(50)