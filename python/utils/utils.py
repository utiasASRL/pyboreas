import os
import numpy as np

<<<<<<< HEAD
=======
def load_lidar(path, dim=6):
    points = np.fromfile(path, dtype=np.float32).reshape((-1, 6)).astype(np.float64)
    t = float(path.split('/')[-1].split('.')[0]) * 1e-6
    points[:, 5] += t
    return points

>>>>>>> 655bb56b
def roll(r):
    return np.array([[1, 0, 0], [0, np.cos(r), np.sin(r)], [0, -np.sin(r), np.cos(r)]], dtype=np.float64)

def pitch(p):
    return np.array([[np.cos(p), 0, -np.sin(p)], [0, 1, 0], [np.sin(p), 0, np.cos(p)]], dtype=np.float64)

def yaw(y):
    return np.array([[np.cos(y), np.sin(y), 0], [-np.sin(y), np.cos(y), 0], [0, 0, 1]], dtype=np.float64)

def yawPitchRollToRot(y, p, r):
    Y = yaw(y)
    P = pitch(p)
    R = roll(r)
    C = np.matmul(P, Y)
    return np.matmul(R, C)

def rotToYawPitchRoll(C, eps = 1e-15):
    i = 2
    j = 1
    k = 0
    c_y = np.sqrt(C[i, i]**2 + C[j, i]**2)
    if c_y > eps:
        r = np.arctan2(C[j, i], C[i, i])
        p = np.arctan2(-C[k, i], c_y)
        y = np.arctan2(C[k, j], C[k, k])
    else:
        r = 0
        p = np.arctan2(-C[k, i], c_y)
        y = np.arctan2(-C[j, k], C[j, j])
    return y, p, r

def get_transform(gt):
    """Retrieve 4x4 homogeneous transform for a given parsed line of the ground truth pose csv
    Args:
        gt (List[float]): parsed line from ground truth csv file
    Returns:
        np.ndarray: 4x4 transformation matrix (pose of sensor)
    """
    T = np.identity(4, dtype=np.float64)
    C_enu_sensor = yawPitchRollToRot(gt[9], gt[8], gt[7])
    T[0, 3] = gt[1]
    T[1, 3] = gt[2]
    T[2, 3] = gt[3]
    T[0:3, 0:3] = C_enu_sensor
    return T

def quaternionToRot(q):
    EPS = 1e-15
    if np.matmul(q.transpose(), q) < EPS:
        return np.identity(3)
    xi = q[0:3].reshape(3, 1)
    eta = q[3, 0]
    C = (eta**2 - np.matmul(xi.transpose(), xi)) * np.identity(3) + \
        2 * np.matmul(xi, xi.transpose()) - 2 * eta * carrot(xi)
    return C.transpose()

def rotToQuaternion(C):
    phi = np.arccos((np.trace(C) - 1) / 2)
    evalues, evectors = np.linalg.eig(C)
    abar = None
    for i, evalue in enumerate(evalues):
        if evalue.imag == 0 and evalue.real != 0:
            abar = evectors[i]
    assert(abar is not None)
    xi = abar * np.sin(phi / 2)
    eta = np.cos(phi / 2)
    q = np.array([xi[0], x[1], x[2], eta]).reshape(4, 1)
    return q

def get_inverse_tf(T):
    """Returns the inverse of a given 4x4 homogeneous transform.
    Args:
        T (np.ndarray): 4x4 transformation matrix
    Returns:
        np.ndarray: inv(T)
    """
    T2 = np.identity(4, dtype=T.dtype)
    R = T[0:3, 0:3]
    t = T[0:3, 3].reshape(3, 1)
    T2[0:3, 0:3] = R.transpose()
    T2[0:3, 3:] = np.matmul(-1 * R.transpose(), t)
    return T2

def enforce_orthog(T, dim=3):
    """Enforces orthogonality of a 3x3 rotation matrix within a 4x4 homogeneous transformation matrix.
    Args:
        T (np.ndarray): 4x4 transformation matrix
        dim (int): dimensionality of the transform 2==2D, 3==3D
    Returns:
        np.ndarray: 4x4 transformation matrix with orthogonality conditions on the rotation matrix enforced.
    """
    if dim == 2:
        if abs(np.linalg.det(T[0:2, 0:2]) - 1) < 1e-10:
            return T
        R = T[0:2, 0:2]
        epsilon = 0.001
        if abs(R[0, 0] - R[1, 1]) > epsilon or abs(R[1, 0] + R[0, 1]) > epsilon:
            print("WARNING: this is not a proper rigid transformation:", R)
            return T
        a = (R[0, 0] + R[1, 1]) / 2
        b = (-R[1, 0] + R[0, 1]) / 2
        s = np.sqrt(a**2 + b**2)
        a /= s
        b /= s
        R[0, 0] = a
        R[0, 1] = b
        R[1, 0] = -b
        R[1, 1] = a
        T[0:2, 0:2] = R
    if dim == 3:
        if abs(np.linalg.det(T[0:3, 0:3]) - 1) < 1e-10:
            return T
        c1 = T[0:3, 1]
        c2 = T[0:3, 2]
        c1 /= np.linalg.norm(c1)
        c2 /= np.linalg.norm(c2)
        newcol0 = np.cross(c1, c2)
        newcol1 = np.cross(c2, newcol0)
        T[0:3, 0] = newcol0
        T[0:3, 1] = newcol1
        T[0:3, 2] = c2
    return T

def carrot(xbar):
    """Overloaded operator. converts 3x1 vectors into a member of Lie Alebra so(3)
        Also, converts 6x1 vectors into a member of Lie Algebra se(3)
    Args:
        xbar (np.ndarray): if 3x1, xbar is a vector of rotation angles, if 6x1 a vector of 3 trans and 3 rot angles.
    Returns:
        np.ndarray: Lie Algebra 3x3 matrix so(3) if input 3x1, 4x4 matrix se(3) if input 6x1.
    """
    x = xbar.squeeze()
    if x.shape[0] == 3:
        return np.array([[0, -x[2], x[1]],
                         [x[2], 0, -x[0]],
                         [-x[1], x[0], 0]])
    elif x.shape[0] == 6:
        return np.array([[0, -x[5], x[4], x[0]],
                         [x[5], 0, -x[3], x[1]],
                         [-x[4], x[3], 0, x[2]],
                         [0, 0, 0, 1]])
    print('WARNING: attempted carrot operator on invalid vector shape')
    return xbar

def se3ToSE3(xi):
    """Converts 6x1 vectors representing the Lie Algebra, se(3) into a 4x4 homogeneous transform in SE(3)
        Lie Vector xi = [rho, phi]^T (6 x 1) --> SE(3) T = [C, r; 0 0 0 1] (4 x 4)
    Args:
        xi (np.ndarray): 6x1 vector
    Returns:
        np.ndarray: 4x4 transformation matrix
    """
    T = np.identity(4, dtype=np.float32)
    rho = xi[0:3].reshape(3, 1)
    phibar = xi[3:6].reshape(3, 1)
    phi = np.linalg.norm(phibar)
    R = np.identity(3)
    if phi != 0:
        phibar /= phi  # normalize
        I = np.identity(3)
        R = np.cos(phi) * I + (1 - np.cos(phi)) * phibar @ phibar.T + np.sin(phi) * carrot(phibar)
        J = I * np.sin(phi) / phi + (1 - np.sin(phi) / phi) * phibar @ phibar.T + \
            carrot(phibar) * (1 - np.cos(phi)) / phi
        rho = J @ rho
    T[0:3, 0:3] = R
    T[0:3, 3:] = rho
    return T

def SE3Tose3(T):
    """Converts 4x4 homogeneous transforms in SE(3) to 6x1 vectors representing the Lie Algebra, se(3)
        SE(3) T = [C, r; 0 0 0 1] (4 x 4) --> Lie Vector xi = [rho, phi]^T (6 x 1)
    Args:
        T (np.ndarray): 4x4 transformation matrix
    Returns:
        np.ndarray: 6x1 vector
    """
    R = T[0:3, 0:3]
    evals, evecs = np.linalg.eig(R)
    idx = -1
    for i in range(3):
        if evals[i].real != 0 and evals[i].imag == 0:
            idx = i
            break
    assert(idx != -1)
    abar = evecs[idx].real.reshape(3, 1)
    phi = np.arccos((np.trace(R) - 1) / 2)
    rho = T[0:3, 3:]
    if phi != 0:
        I = np.identity(3)
        J = I * np.sin(phi) / phi + (1 - np.sin(phi) / phi) * abar @ abar.T + \
            carrot(abar) * (1 - np.cos(phi)) / phi
        rho = np.linalg.inv(J) @ rho
    xi = np.zeros((6, 1))
    xi[0:3, 0:] = rho
    xi[3:, 0:] = phi * abar
    return xi

def rotationError(T):
    """Calculates a single rotation value corresponding to the upper-left 3x3 rotation matrix.
        Uses axis-angle representation to get a single number for rotation
    Args:
        T (np.ndarray): 4x4 transformation matrix T = [C, r; 0 0 0 1]
    Returns:
        float: rotation
    """
    d = 0.5 * (np.trace(T[0:3, 0:3]) - 1)
    return np.arccos(max(min(d, 1.0), -1.0))

def translationError(T, dim=2):
    """Calculates a euclidean distance corresponding to the translation vector within a 4x4 transform.
    Args:
        T (np.ndarray): 4x4 transformation matrix T = [C, r; 0 0 0 1]
        dim (int): If dim=2 we only use x,y, otherwise we use all dims.
    Returns:
        float: translation distance
    """
    if dim == 2:
        return np.sqrt(T[0, 3]**2 + T[1, 3]**2)
    return np.sqrt(T[0, 3]**2 + T[1, 3]**2 + T[2, 3]**2)

def computeMedianError(T_gt, T_pred):
    """Computes the median translation and rotation errors along with their standard deviations.
    Args:
        T_gt (List[np.ndarray]): each entry in list is 4x4 transformation matrix
        T_pred (List[np.ndarray]): each entry in list is 4x4 transformation matrix
    Returns:
        t_err_med (float): median translation error
        t_err_std (float): standard dev translation error
        r_err_med (float): median rotation error
        r_err_std (float): standard dev rotation error
        t_err_mean (float): mean translation error
        r_err_mean (float): mean rotation error
        t_error (List[float]): list of all translation errors
        r_error (List[float]): list of all rotation errors
    """
    t_error = []
    r_error = []
    for i, T in enumerate(T_gt):
        T_error = np.matmul(T, get_inverse_tf(T_pred[i]))
        t_error.append(translationError(T_error))
        r_error.append(180 * rotationError(T_error) / np.pi)
    t_error = np.array(t_error)
    r_error = np.array(r_error)
    return [np.median(t_error), np.std(t_error), np.median(r_error), np.std(r_error), np.mean(t_error),
            np.mean(r_error), t_error, r_error]

def wrapto2pi(phi):
    """Ensures that the output angle phi is within the interval [0, 2*pi)"""
    if phi < 0:
        return phi + 2 * np.pi * np.ceil(phi / (-2 * np.pi))
    elif phi >= 2 * np.pi:
        return (phi / (2 * np.pi) % 1) * 2 * np.pi
    return phi<|MERGE_RESOLUTION|>--- conflicted
+++ resolved
@@ -1,15 +1,14 @@
-import os
 import numpy as np
-
-<<<<<<< HEAD
-=======
+import os.path as osp
+from pathlib import Path
+
 def load_lidar(path, dim=6):
     points = np.fromfile(path, dtype=np.float32).reshape((-1, 6)).astype(np.float64)
-    t = float(path.split('/')[-1].split('.')[0]) * 1e-6
+    t = float(Path(path).stem) * 1e-6
+    t = get_time_from_filename(path)
     points[:, 5] += t
     return points
 
->>>>>>> 655bb56b
 def roll(r):
     return np.array([[1, 0, 0], [0, np.cos(r), np.sin(r)], [0, -np.sin(r), np.cos(r)]], dtype=np.float64)
 
@@ -26,12 +25,12 @@
     C = np.matmul(P, Y)
     return np.matmul(R, C)
 
-def rotToYawPitchRoll(C, eps = 1e-15):
+def rotToYawPitchRoll(C):
     i = 2
     j = 1
     k = 0
     c_y = np.sqrt(C[i, i]**2 + C[j, i]**2)
-    if c_y > eps:
+    if c_y > 1e-14:
         r = np.arctan2(C[j, i], C[i, i])
         p = np.arctan2(-C[k, i], c_y)
         y = np.arctan2(C[k, j], C[k, k])
@@ -56,27 +55,57 @@
     T[0:3, 0:3] = C_enu_sensor
     return T
 
-def quaternionToRot(q):
-    EPS = 1e-15
-    if np.matmul(q.transpose(), q) < EPS:
+def get_transform2(R, t):
+    """Returns a 4x4 homogeneous 3D transform
+    Args:
+        R (np.ndarray): (3,3) rotation matrix
+        t (np.ndarray): (3,1) translation vector
+    Returns:
+        np.ndarray: 4x4 transformation matrix
+    """
+    T = np.identity(4, dtype=R.dtype)
+    T[0:3, 0:3] = R
+    T[0:3, 3] = t.squeeze()
+    return T
+
+def get_transform3(x, y, theta, dtype=np.float32):
+    """Returns a 4x4 homogeneous 3D transform for a given 2D (x, y, theta).
+    Args:
+        x (float): x-translation
+        y (float): y-translation
+        theta (float): rotation
+    Returns:
+        np.ndarray: 4x4 transformation matrix
+    """
+    T = np.identity(4, dtype=dtype)
+    T[0:2, 0:2] = np.array([[np.cos(theta), np.sin(theta)], [-np.sin(theta), np.cos(theta)]])
+    T[0, 3] = x
+    T[1, 3] = y
+    return T
+
+def quaternionToRot(qin):
+    q = qin.copy().reshape(4, 1)
+    if np.matmul(q.transpose(), q) < 1e-14:
         return np.identity(3)
-    xi = q[0:3].reshape(3, 1)
+    xi = q[:3].reshape(3, 1)
     eta = q[3, 0]
     C = (eta**2 - np.matmul(xi.transpose(), xi)) * np.identity(3) + \
         2 * np.matmul(xi, xi.transpose()) - 2 * eta * carrot(xi)
-    return C.transpose()
-
+    return C
+
+# Note that the space of unit-length quaternions is a double-cover of SO(3)
+# Meaning, C maps to +/- q, so q --> C --> +/- q
 def rotToQuaternion(C):
-    phi = np.arccos((np.trace(C) - 1) / 2)
-    evalues, evectors = np.linalg.eig(C)
-    abar = None
-    for i, evalue in enumerate(evalues):
-        if evalue.imag == 0 and evalue.real != 0:
-            abar = evectors[i]
-    assert(abar is not None)
-    xi = abar * np.sin(phi / 2)
-    eta = np.cos(phi / 2)
-    q = np.array([xi[0], x[1], x[2], eta]).reshape(4, 1)
+    eta = 0.5 * np.sqrt((1 + np.trace(C)))
+    if np.abs(eta) < 1e-14:
+        eta = 0
+        xi = np.sqrt(np.diag(0.5 * (C + np.identity(3))))
+        q = np.array([xi[0], xi[1], xi[2], eta]).reshape(4, 1)
+    else:
+        phi = wrapto2pi(2 * np.arccos(eta))
+        eta = np.cos(phi / 2)
+        xi_cross = (C.T - C) / (4 * eta)
+        q = np.array([xi_cross[2, 1], xi_cross[0, 2], xi_cross[1, 0], eta]).reshape(4, 1)
     return q
 
 def get_inverse_tf(T):
@@ -87,10 +116,10 @@
         np.ndarray: inv(T)
     """
     T2 = np.identity(4, dtype=T.dtype)
-    R = T[0:3, 0:3]
-    t = T[0:3, 3].reshape(3, 1)
-    T2[0:3, 0:3] = R.transpose()
-    T2[0:3, 3:] = np.matmul(-1 * R.transpose(), t)
+    R = T[:3, :3]
+    t = T[:3, 3:]
+    T2[:3, :3] = R.transpose()
+    T2[:3, 3:] = np.matmul(-1 * R.transpose(), t)
     return T2
 
 def enforce_orthog(T, dim=3):
@@ -230,36 +259,78 @@
         return np.sqrt(T[0, 3]**2 + T[1, 3]**2)
     return np.sqrt(T[0, 3]**2 + T[1, 3]**2 + T[2, 3]**2)
 
-def computeMedianError(T_gt, T_pred):
-    """Computes the median translation and rotation errors along with their standard deviations.
-    Args:
-        T_gt (List[np.ndarray]): each entry in list is 4x4 transformation matrix
-        T_pred (List[np.ndarray]): each entry in list is 4x4 transformation matrix
-    Returns:
-        t_err_med (float): median translation error
-        t_err_std (float): standard dev translation error
-        r_err_med (float): median rotation error
-        r_err_std (float): standard dev rotation error
-        t_err_mean (float): mean translation error
-        r_err_mean (float): mean rotation error
-        t_error (List[float]): list of all translation errors
-        r_error (List[float]): list of all rotation errors
-    """
-    t_error = []
-    r_error = []
-    for i, T in enumerate(T_gt):
-        T_error = np.matmul(T, get_inverse_tf(T_pred[i]))
-        t_error.append(translationError(T_error))
-        r_error.append(180 * rotationError(T_error) / np.pi)
-    t_error = np.array(t_error)
-    r_error = np.array(r_error)
-    return [np.median(t_error), np.std(t_error), np.median(r_error), np.std(r_error), np.mean(t_error),
-            np.mean(r_error), t_error, r_error]
-
 def wrapto2pi(phi):
     """Ensures that the output angle phi is within the interval [0, 2*pi)"""
     if phi < 0:
         return phi + 2 * np.pi * np.ceil(phi / (-2 * np.pi))
     elif phi >= 2 * np.pi:
         return (phi / (2 * np.pi) % 1) * 2 * np.pi
-    return phi+    return phi
+
+def get_time_from_filename(file):
+    tstr = str(Path(file).stem)
+    gpstime = float(tstr)
+    timeconvert = 1e-9
+    if len(tstr) < 19:
+        timeconvert = 10**(-1* (len(tstr) - 10))
+    return gpstime * timeconvert
+
+EARTH_SEMIMAJOR = 6378137.0
+EARTH_SEMIMINOR = 6356752.0
+EARTH_ECCEN     = 0.081819190842622
+a = EARTH_SEMIMAJOR
+eccSquared = EARTH_ECCEN**2
+eccPrimeSquared = (eccSquared) / (1 - eccSquared)
+k0 = 0.9996     # scale factor
+DEG_TO_RAD = np.pi / 180
+RAD_TO_DEG = 1.0 / DEG_TO_RAD
+
+def LLtoUTM(latitude, longitude):
+    while longitude < -1 * np.pi:
+        longitude += 2 * np.pi
+    while longitude >= np.pi:
+        longitude -= 2 * np.pi
+    longDeg = longitude * RAD_TO_DEG
+    latDeg = latitude * RAD_TO_DEG
+    zoneNumber = int((longDeg + 180) / 6) + 1
+    # +3 puts origin in middle of zone
+    longOrigin = (zoneNumber - 1) * 6 - 180 + 3
+    longOriginRad = longOrigin * DEG_TO_RAD
+    N = a / np.sqrt(1 - eccSquared * np.sin(latitude) * np.sin(latitude))
+    T = np.tan(latitude) * np.tan(latitude)
+    C = eccPrimeSquared * np.cos(latitude) * np.cos(latitude)
+    A = np.cos(latitude) * (longitude - longOriginRad)
+    M = a * ((1 - eccSquared / 4 - 3 * eccSquared * eccSquared / 64 - 5 * eccSquared * eccSquared * eccSquared / 256) * latitude -
+        (3 * eccSquared / 8 + 3 * eccSquared * eccSquared / 32 + 45 * eccSquared * eccSquared * eccSquared / 1024) * np.sin(2 * latitude) +
+        (15 * eccSquared * eccSquared / 256 + 45 * eccSquared * eccSquared * eccSquared / 1024) * np.sin(4 * latitude) -
+        (35 * eccSquared * eccSquared * eccSquared / 3072) * np.sin(6 * latitude))
+    UTMEasting = k0 * N * (A + (1 - T + C) * A * A * A / 6 +
+        (5 - 18 * T + T * T + 72 * C - 58 * eccPrimeSquared) * A * A * A * A * A / 120) + 500000.0
+    UTMNorthing = k0 * (M + N * np.tan(latitude) *
+        (A * A / 2 + (5 - T + 9 * C + 4 * C * C) * A * A * A * A / 24 +
+        (61 - 58 * T + T * T + 600 * C - 330 * eccPrimeSquared) * A * A * A * A * A * A / 720))
+
+    if latitude < 0:
+        # 10000000 meter offset for southern hemisphere
+        UTMNorthing += 10000000.0
+
+    return UTMEasting, UTMNorthing, zoneNumber
+
+def undistort(img, K, dist, roi=None, P=None):
+    dst = cv2.undistort(img, K, dist, None, P)
+    if roi is not None and P is not None:
+        h, w, _ = img.shape
+        x, y, w2, h2 = roi
+        dst = dst[y:y+h2, x:x+w2]
+        dst = cv2.resize(dst, (w, h))
+    return dst
+
+def get_gt_data_for_frame(root, sensType, frame):
+    posepath = osp.join(root, 'applanix', sensType + '_poses.csv')
+    with open(posepath, 'r') as f:
+        f.readline()  # header
+        for line in f:
+            if line.split(',')[0] == frame:
+                return [float(x) for x in line.split(',')]
+    assert(0), 'gt not found for root: {} sensType: {} frame: {}'.format(root, sensType, frame)
+    return None