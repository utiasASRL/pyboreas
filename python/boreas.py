from os import path

<<<<<<< HEAD
from data_classes.splits import *
from data_classes.sequence import Sequence
from data_classes.sensors import Camera, Lidar, Radar
from vis.visualizer import BoreasVisualizer
=======
import numpy as np
import cv2
import yaml

from splits import *
from utils import se3ToSE3, get_transform, load_lidar
from radar import load_radar, radar_polar_to_cartesian

class PointCloud:
	def __init__(self, points):
		# x, y, z, (i, r, t)
		self.points = points

	def transform(self, T):
		assert(T.shape[0] == 4 and T.shape[1] == 4)
		p = np.hstack((self.points[:, :3], np.ones((self.points.shape[0], 1))))
		p = np.matmul(p, T.T)
		self.points[:, :3] = p[:, :3]
	
	def remove_motion(self, body_rate, tref=None, in_place=True):
		# body_rate: (6, 1) [vx, vy, vz, wx, wy, wz] in body frame
		# Note: modifies points contained in this class
		assert(body_rate.shape[0] == 6 and body_rate.shape[1] == 1)
		tmin = np.min(self.points[:, 5])
		tmax = np.max(self.points[:, 5])
		if tref is None:
			tref = (tmin + tmax) / 2
		# Precompute transforms for compute speed
		bins = 101
		delta = (tmax - tmin) / float(bins - 1)
		T_undistorts = []
		for i in range(bins):
			t = tmin + i * delta
			T_undistorts.append(se3ToSE3((t - tref) * body_rate))
		if not in_place:
			ptemp = np.copy(self.points)
		for i in range(self.points.shape[0]):
			pbar = np.vstack((self.points[i, :3], np.array([1])))
			index = int((self.points[i, 5] - tmin) / delta)
			pbar = np.matmul(T_undistorts[index], pbar)
			if in_place:
				self.points[i, :3] = pbar[:3, 0]
			else:
				ptemp[i, :3] = pbar[:3, 0]
		if not in_place:
			return ptemp

	# TODO: remove_ground(self, bool: in_place)

class Sensor:
	def __init__(self, path):
		self.path = path
		self.frame = path.split('/')[-1].split('.')[0]
		self.sensType = path.split('/')[-2]
		self.seqID = path.split('/')[-3]
		self.root = '/'.join(path.split('/')[:-2] + [''])
		self.pose = None
		self.velocity = None
		self.body_rate = None
		self.timestamp = float(self.frame) * 1e-6

	def get_pose(self):
		if self.pose is not None:
			return self.pose
		posepath = self.root + 'applanix/' + self.sensType + '_poses.csv'
		with open(posepath, 'r') as f:
			f.readline()  # header
			for line in f:
				if line.split(',')[0] == self.frame:
					gt = [float(x) for x in line.split(',')]
					self.pose = get_transform(gt)
					wbar = np.array([gt[12], gt[11], gt[10]]).reshape(3, 1)
					wbar = np.matmul(self.pose[:3, :3], wbar).squeeze()
					self.velocity = np.array([gt[4], gt[5], gt[6], wbar[0], wbar[1], wbar[2]]).reshape(6, 1)
					vbar = np.array([gt[4], gt[5], gt[6]]).reshape(3, 1)
					vbar = np.matmul(self.pose[:3, :3].T, vbar).squeeze()
					self.body_rate = np.array([vbar[0], vbar[1], vbar[2], gt[12], gt[11], gt[10]]).reshape(6, 1)
					return self.pose

	def get_velocity(self):
		if self.velocity is None:
			self.get_pose()
		return self.velocity

	def get_body_rate(self):
		if self.body_rate is None:
			self.get_pose()
		return self.body_rate

	def get_timestamp(self):
		return self.timestamp

class Lidar(Sensor, PointCloud):
	def __init__(self, path):
		Sensor.__init__(self, path)
		self.points = load_lidar(path)
		self.timestamp = None
	
	# TODO: get_bounding_boxes()
	# TODO: get_semantics()
	# TODO: visualize(int: projection, bool: use_boxes)

class Camera(Sensor):
	def __init__(self, path):
		Sensor.__init__(self, path)
		self.img = cv2.imread(path)

	# TODO: get_bounding_boxes() # retrieve from file, cache to class variable
	# TODO: get_semantics() # retrieve from file, cache to class variable
	# TODO: visualize(bool: use_boxes, Lidar: points (optional_arg))

class Radar(Sensor):
	def __init__(self, path):
		Sensor.__init__(self, path)
		self.timestamps, self.azimuths, _, self.polar = load_radar(path)

	def get_cartesian(self, radar_resolution, cart_resolution, cart_pixel_width):
		return radar_polar_to_cartesian(self.azimuths, self.polar, radar_resolution,
										cart_resolution)

	# TODO: get_bounding_boxes() # retrieve from file, cache to class variable
	# TODO: visualize(bool: use_boxes)

class Calib:
	def __init__(self, path):
		self.P0 = np.loadtxt(path + 'P_camera.txt')
		self.T_applanix_lidar = np.loadtxt(path + 'T_applanix_lidar.txt')
		self.T_camera_lidar = np.loadtxt(path + 'T_camera_lidar.txt')
		self.T_radar_lidar = np.loadtxt(path + 'T_radar_lidar.txt')
		
class Sequence:
	def __init__(self, root, seqSpec):
		self.seqID = seqSpec[0]
		self.path = root + self.seqID
		self.start = str(seqSpec[1])
		self.end = str(seqSpec[2])
		self.cameraFrames = os.listdir(self.path + '/camera/')
		self.lidarFrames = os.listdir(self.path + '/lidar/')
		self.radarFrames = os.listdir(self.path + '/radar/')
		self.cameraFrames = [self.path + '/camera/' + f for f in self.cameraFrames if self.start <= f and f <= self.end]
		self.lidarFrames = [self.path + '/lidar/' + f for f in self.lidarFrames if self.start <= f and f <= self.end]
		self.radarFrames = [self.path + '/lidar/' + f for f in self.radarFrames if self.start <= f and f <= self.end]
		self.cameraFrames.sort()
		self.lidarFrames.sort()
		self.radarFrames.sort()
		self.calib = Calib(root + self.seqID + '/calib/')
		# TODO: load printable metadata string

	@property
	def cam0(self):
		for f in self.cameraFrames:
			yield Camera(f)

	def get_camera(self, idx):
		return Camera(self.cameraFrames[idx])

	@property
	def lidar(self):
		for f in self.lidarFrames:
			yield Lidar(f)

	def get_lidar(self, idx):
		return Lidar(self.lidarFrames[idx])

	@property
	def radar(self):
		for f in self.radarFrames:
			yield Radar(f)

	def get_radar(self, idx):
		return Radar(self.radarFrames[idx])

	def visualize(self):
		pass
		# TODO: generate video for the entire sequences
		# option 1: display video, option 2: save video to file

	def get_pose(self, sensType, timestamp):
		pass
		# TODO

class BoundingBoxes:
	def __init__(self, path):
		# pose / sensor frame
		# timestamp
		# 3D
		# BBs[]
		pass
	# load/save from/to file

#class BoundingBox2D: TODO
#class BoundingBox3D: TODO
>>>>>>> 655bb56b

class BoreasDataset:
	def __init__(self, root='/data/boreas/', split=odom_sample):
		self.root = root
		self.split = split
		self.cameraFrames = []
		self.lidarFrames = []
		self.radarFrames = []
		self.sequences = []
		self.seqDict = {}  # seq string to index
		self.map = None  # TODO: Load the HD map data

		for seqSpec in split:
			seq = Sequence(root, seqSpec)
			self.sequences.append(seq)
			self.cameraFrames += seq.camera_paths
			self.lidarFrames += seq.lidar_paths
			self.radarFrames += seq.radar_paths
			self.seqDict[seq.seqID] = len(self.sequences) - 1

	def get_seq_from_ID(self, seqID):
		return self.sequences[self.seqDict[seqID]]

	@property
	def cam0(self):
		for f in self.cameraFrames:
			yield Camera(f)

	def get_camera(self, idx):
		return Camera(self.cameraFrames[idx])

	@property
	def lidar(self):
		for f in self.lidarFrames:
			yield Lidar(f)

	def get_lidar(self, idx):
		return Lidar(self.lidarFrames[idx])

	@property
	def radar(self):
		for f in self.radarFrames:
			yield Radar(f)

	def get_radar(self, idx):
		return Radar(self.radarFrames[idx])

	def get_sequence_visualizer(self, seqID):
		return BoreasVisualizer(self.get_seq_from_ID(seqID))

# These could either go here or in a separate file
# getGroundTruthOdometry(seqID)
# projectLidarOntoCamera(vis_options)
# projectBoundingBoxesOntoSensor(BB, Sensor) (include camera projection?)
# projectMapOntoView(position, orientation, extent)
# todo: convert a list of poses to benchmark format
# todo: provide example code for interpolating between poses (pysteam)<|MERGE_RESOLUTION|>--- conflicted
+++ resolved
@@ -1,212 +1,17 @@
-from os import path
+import os.path as osp
 
-<<<<<<< HEAD
 from data_classes.splits import *
 from data_classes.sequence import Sequence
 from data_classes.sensors import Camera, Lidar, Radar
 from vis.visualizer import BoreasVisualizer
-=======
-import numpy as np
-import cv2
-import yaml
-
-from splits import *
-from utils import se3ToSE3, get_transform, load_lidar
-from radar import load_radar, radar_polar_to_cartesian
-
-class PointCloud:
-	def __init__(self, points):
-		# x, y, z, (i, r, t)
-		self.points = points
-
-	def transform(self, T):
-		assert(T.shape[0] == 4 and T.shape[1] == 4)
-		p = np.hstack((self.points[:, :3], np.ones((self.points.shape[0], 1))))
-		p = np.matmul(p, T.T)
-		self.points[:, :3] = p[:, :3]
-	
-	def remove_motion(self, body_rate, tref=None, in_place=True):
-		# body_rate: (6, 1) [vx, vy, vz, wx, wy, wz] in body frame
-		# Note: modifies points contained in this class
-		assert(body_rate.shape[0] == 6 and body_rate.shape[1] == 1)
-		tmin = np.min(self.points[:, 5])
-		tmax = np.max(self.points[:, 5])
-		if tref is None:
-			tref = (tmin + tmax) / 2
-		# Precompute transforms for compute speed
-		bins = 101
-		delta = (tmax - tmin) / float(bins - 1)
-		T_undistorts = []
-		for i in range(bins):
-			t = tmin + i * delta
-			T_undistorts.append(se3ToSE3((t - tref) * body_rate))
-		if not in_place:
-			ptemp = np.copy(self.points)
-		for i in range(self.points.shape[0]):
-			pbar = np.vstack((self.points[i, :3], np.array([1])))
-			index = int((self.points[i, 5] - tmin) / delta)
-			pbar = np.matmul(T_undistorts[index], pbar)
-			if in_place:
-				self.points[i, :3] = pbar[:3, 0]
-			else:
-				ptemp[i, :3] = pbar[:3, 0]
-		if not in_place:
-			return ptemp
-
-	# TODO: remove_ground(self, bool: in_place)
-
-class Sensor:
-	def __init__(self, path):
-		self.path = path
-		self.frame = path.split('/')[-1].split('.')[0]
-		self.sensType = path.split('/')[-2]
-		self.seqID = path.split('/')[-3]
-		self.root = '/'.join(path.split('/')[:-2] + [''])
-		self.pose = None
-		self.velocity = None
-		self.body_rate = None
-		self.timestamp = float(self.frame) * 1e-6
-
-	def get_pose(self):
-		if self.pose is not None:
-			return self.pose
-		posepath = self.root + 'applanix/' + self.sensType + '_poses.csv'
-		with open(posepath, 'r') as f:
-			f.readline()  # header
-			for line in f:
-				if line.split(',')[0] == self.frame:
-					gt = [float(x) for x in line.split(',')]
-					self.pose = get_transform(gt)
-					wbar = np.array([gt[12], gt[11], gt[10]]).reshape(3, 1)
-					wbar = np.matmul(self.pose[:3, :3], wbar).squeeze()
-					self.velocity = np.array([gt[4], gt[5], gt[6], wbar[0], wbar[1], wbar[2]]).reshape(6, 1)
-					vbar = np.array([gt[4], gt[5], gt[6]]).reshape(3, 1)
-					vbar = np.matmul(self.pose[:3, :3].T, vbar).squeeze()
-					self.body_rate = np.array([vbar[0], vbar[1], vbar[2], gt[12], gt[11], gt[10]]).reshape(6, 1)
-					return self.pose
-
-	def get_velocity(self):
-		if self.velocity is None:
-			self.get_pose()
-		return self.velocity
-
-	def get_body_rate(self):
-		if self.body_rate is None:
-			self.get_pose()
-		return self.body_rate
-
-	def get_timestamp(self):
-		return self.timestamp
-
-class Lidar(Sensor, PointCloud):
-	def __init__(self, path):
-		Sensor.__init__(self, path)
-		self.points = load_lidar(path)
-		self.timestamp = None
-	
-	# TODO: get_bounding_boxes()
-	# TODO: get_semantics()
-	# TODO: visualize(int: projection, bool: use_boxes)
-
-class Camera(Sensor):
-	def __init__(self, path):
-		Sensor.__init__(self, path)
-		self.img = cv2.imread(path)
-
-	# TODO: get_bounding_boxes() # retrieve from file, cache to class variable
-	# TODO: get_semantics() # retrieve from file, cache to class variable
-	# TODO: visualize(bool: use_boxes, Lidar: points (optional_arg))
-
-class Radar(Sensor):
-	def __init__(self, path):
-		Sensor.__init__(self, path)
-		self.timestamps, self.azimuths, _, self.polar = load_radar(path)
-
-	def get_cartesian(self, radar_resolution, cart_resolution, cart_pixel_width):
-		return radar_polar_to_cartesian(self.azimuths, self.polar, radar_resolution,
-										cart_resolution)
-
-	# TODO: get_bounding_boxes() # retrieve from file, cache to class variable
-	# TODO: visualize(bool: use_boxes)
-
-class Calib:
-	def __init__(self, path):
-		self.P0 = np.loadtxt(path + 'P_camera.txt')
-		self.T_applanix_lidar = np.loadtxt(path + 'T_applanix_lidar.txt')
-		self.T_camera_lidar = np.loadtxt(path + 'T_camera_lidar.txt')
-		self.T_radar_lidar = np.loadtxt(path + 'T_radar_lidar.txt')
-		
-class Sequence:
-	def __init__(self, root, seqSpec):
-		self.seqID = seqSpec[0]
-		self.path = root + self.seqID
-		self.start = str(seqSpec[1])
-		self.end = str(seqSpec[2])
-		self.cameraFrames = os.listdir(self.path + '/camera/')
-		self.lidarFrames = os.listdir(self.path + '/lidar/')
-		self.radarFrames = os.listdir(self.path + '/radar/')
-		self.cameraFrames = [self.path + '/camera/' + f for f in self.cameraFrames if self.start <= f and f <= self.end]
-		self.lidarFrames = [self.path + '/lidar/' + f for f in self.lidarFrames if self.start <= f and f <= self.end]
-		self.radarFrames = [self.path + '/lidar/' + f for f in self.radarFrames if self.start <= f and f <= self.end]
-		self.cameraFrames.sort()
-		self.lidarFrames.sort()
-		self.radarFrames.sort()
-		self.calib = Calib(root + self.seqID + '/calib/')
-		# TODO: load printable metadata string
-
-	@property
-	def cam0(self):
-		for f in self.cameraFrames:
-			yield Camera(f)
-
-	def get_camera(self, idx):
-		return Camera(self.cameraFrames[idx])
-
-	@property
-	def lidar(self):
-		for f in self.lidarFrames:
-			yield Lidar(f)
-
-	def get_lidar(self, idx):
-		return Lidar(self.lidarFrames[idx])
-
-	@property
-	def radar(self):
-		for f in self.radarFrames:
-			yield Radar(f)
-
-	def get_radar(self, idx):
-		return Radar(self.radarFrames[idx])
-
-	def visualize(self):
-		pass
-		# TODO: generate video for the entire sequences
-		# option 1: display video, option 2: save video to file
-
-	def get_pose(self, sensType, timestamp):
-		pass
-		# TODO
-
-class BoundingBoxes:
-	def __init__(self, path):
-		# pose / sensor frame
-		# timestamp
-		# 3D
-		# BBs[]
-		pass
-	# load/save from/to file
-
-#class BoundingBox2D: TODO
-#class BoundingBox3D: TODO
->>>>>>> 655bb56b
 
 class BoreasDataset:
 	def __init__(self, root='/data/boreas/', split=odom_sample):
 		self.root = root
 		self.split = split
-		self.cameraFrames = []
-		self.lidarFrames = []
-		self.radarFrames = []
+		self.camera_frames = []
+		self.lidar_frames = []
+		self.radar_frames = []
 		self.sequences = []
 		self.seqDict = {}  # seq string to index
 		self.map = None  # TODO: Load the HD map data
@@ -214,37 +19,25 @@
 		for seqSpec in split:
 			seq = Sequence(root, seqSpec)
 			self.sequences.append(seq)
-			self.cameraFrames += seq.camera_paths
-			self.lidarFrames += seq.lidar_paths
-			self.radarFrames += seq.radar_paths
+			self.camera_frames += seq.camera_frames
+			self.lidar_frames += seq.lidar_frames
+			self.radar_frames += seq.radar_frames
 			self.seqDict[seq.seqID] = len(self.sequences) - 1
 
 	def get_seq_from_ID(self, seqID):
 		return self.sequences[self.seqDict[seqID]]
 
-	@property
-	def cam0(self):
-		for f in self.cameraFrames:
-			yield Camera(f)
+	def get_seq(self, idx):
+		return self.sequences[idx]
 
 	def get_camera(self, idx):
-		return Camera(self.cameraFrames[idx])
-
-	@property
-	def lidar(self):
-		for f in self.lidarFrames:
-			yield Lidar(f)
+		return self.camera_frames[idx]
 
 	def get_lidar(self, idx):
-		return Lidar(self.lidarFrames[idx])
-
-	@property
-	def radar(self):
-		for f in self.radarFrames:
-			yield Radar(f)
+		return self.lidar_frames[idx]
 
 	def get_radar(self, idx):
-		return Radar(self.radarFrames[idx])
+		return self.radar_frames[idx]
 
 	def get_sequence_visualizer(self, seqID):
 		return BoreasVisualizer(self.get_seq_from_ID(seqID))
