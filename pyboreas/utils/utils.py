import os.path as osp
from bisect import bisect_left
from pathlib import Path

import numpy as np

from pyboreas.utils.lgmath import _tran2vec, _vec2tran, carrot


def load_lidar(path):
    """Loads a pointcloud (np.ndarray) (N, 6) from path [x, y, z, intensity, laser_number, time]"""
    # dtype MUST be float32 to load this properly!
    points = np.fromfile(path, dtype=np.float32).reshape((-1, 6)).astype(np.float64)
    t = get_time_from_filename(path)
    points[:, 5] += t
    return points


def roll(r):
    return np.array(
        [[1, 0, 0], [0, np.cos(r), np.sin(r)], [0, -np.sin(r), np.cos(r)]],
        dtype=np.float64,
    )


def pitch(p):
    return np.array(
        [[np.cos(p), 0, -np.sin(p)], [0, 1, 0], [np.sin(p), 0, np.cos(p)]],
        dtype=np.float64,
    )


def yaw(y):
    return np.array(
        [[np.cos(y), np.sin(y), 0], [-np.sin(y), np.cos(y), 0], [0, 0, 1]],
        dtype=np.float64,
    )


def yawPitchRollToRot(y, p, r):
    return roll(r) @ pitch(p) @ yaw(y)


def rotToYawPitchRoll(C):
    i = 2
    j = 1
    k = 0
    c_y = np.sqrt(C[i, i] ** 2 + C[j, i] ** 2)
    if c_y > 1e-14:
        r = np.arctan2(C[j, i], C[i, i])
        p = np.arctan2(-C[k, i], c_y)
        y = np.arctan2(C[k, j], C[k, k])
    else:
        r = 0
        p = np.arctan2(-C[k, i], c_y)
        y = np.arctan2(-C[j, k], C[j, j])
    return y, p, r

def rotToRollPitchYaw(C):
    i = 2
    j = 1
    k = 0
    c_y = np.sqrt(C[i, i]**2 + C[j, i]**2)
    if c_y > 1e-14:
        r = np.arctan2(C[j, i], C[i, i])
        p = np.arctan2(-C[k, i], c_y)
        y = np.arctan2(C[k, j], C[k, k])
    else:
        r = 0
        p = np.arctan2(-C[k, i], c_y)
        y = np.arctan2(-C[j, k], C[j, j])
    return r, p, y


def get_transform(gt):
    """Retrieve 4x4 homogeneous transform for a given parsed line of the ground truth pose csv
    Args:
        gt (List[float]): parsed line from ground truth csv file
    Returns:
        np.ndarray: 4x4 transformation matrix (pose of sensor)
    """
    T = np.identity(4, dtype=np.float64)
    C_enu_sensor = yawPitchRollToRot(gt[9], gt[8], gt[7])
    T[0, 3] = gt[1]
    T[1, 3] = gt[2]
    T[2, 3] = gt[3]
    T[0:3, 0:3] = C_enu_sensor
    return T


def get_transform2(R, t):
    """Returns a 4x4 homogeneous 3D transform
    Args:
        R (np.ndarray): (3,3) rotation matrix
        t (np.ndarray): (3,1) translation vector
    Returns:
        np.ndarray: 4x4 transformation matrix
    """
    T = np.identity(4, dtype=R.dtype)
    T[0:3, 0:3] = R
    T[0:3, 3] = t.squeeze()
    return T


def get_transform3(x, y, theta, dtype=np.float64):
    """Returns a 4x4 homogeneous 3D transform for a given 2D (x, y, theta).
    Args:
        x (float): x-translation
        y (float): y-translation
        theta (float): rotation
    Returns:
        np.ndarray: 4x4 transformation matrix
    """
    T = np.identity(4, dtype=dtype)
    T[0:2, 0:2] = np.array(
        [[np.cos(theta), np.sin(theta)], [-np.sin(theta), np.cos(theta)]]
    )
    T[0, 3] = x
    T[1, 3] = y
    return T


def quaternionToRot(qin):
    """Converts a quaternion to a rotation  matrix
    Args:
        qin (np.ndarray) (4,) [qx, qy, qz, qw] quaternion
    Returns:
        C (np.ndarray) (3,3) rotation matrix
    """
    q = qin.copy().reshape(4, 1)
    if np.matmul(q.transpose(), q) < 1e-14:
        return np.identity(3)
    xi = q[:3].reshape(3, 1)
    eta = q[3, 0]
    C = (
        (eta**2 - np.matmul(xi.transpose(), xi)) * np.identity(3)
        + 2 * np.matmul(xi, xi.transpose())
        - 2 * eta * carrot(xi)
    )
    return C


def rotToQuaternion(C):
    """Converts a rotation matrix to a quaternion
    Note that the space of unit-length quaternions is a double-cover of SO(3)
    which means that, C maps to +/- q, so q --> C --> +/- q
    Args:
        C (np.ndarray) (3,3) rotation matrix
    Returns:
        q (np.ndarray) (4,1) [qx, qy, qz, qw] quaternion
    """
    eta = 0.5 * np.sqrt((1 + np.trace(C)))
    if np.abs(eta) < 1e-14:
        eta = 0
        xi = np.sqrt(np.diag(0.5 * (C + np.identity(3))))
        q = np.array([xi[0], xi[1], xi[2], eta]).reshape(4, 1)
    else:
        phi = wrapto2pi(2 * np.arccos(max(min(eta, 1.0), -1.0)))
        eta = np.cos(phi / 2)
        xi_cross = (C.T - C) / (4 * eta)
        q = np.array([xi_cross[2, 1], xi_cross[0, 2], xi_cross[1, 0], eta]).reshape(
            4, 1
        )
    return q


def get_inverse_tf(T):
    """Returns the inverse of a given 4x4 homogeneous transform.
    Args:
        T (np.ndarray): 4x4 transformation matrix
    Returns:
        np.ndarray: inv(T)
    """
    T2 = T.copy()
    T2[:3, :3] = T2[:3, :3].transpose()
    T2[:3, 3:] = -1 * T2[:3, :3] @ T2[:3, 3:]
    return T2


def enforce_orthog(T, dim=3):
    """Enforces orthogonality of a 3x3 rotation matrix within a 4x4 homogeneous transformation matrix.
    Args:
        T (np.ndarray): 4x4 transformation matrix
        dim (int): dimensionality of the transform 2==2D, 3==3D
    Returns:
        np.ndarray: 4x4 transformation matrix with orthogonality conditions on the rotation matrix enforced.
    """
    if dim == 2:
        if abs(np.linalg.det(T[0:2, 0:2]) - 1) < 1e-10:
            return T
        R = T[0:2, 0:2]
        epsilon = 0.001
        if abs(R[0, 0] - R[1, 1]) > epsilon or abs(R[1, 0] + R[0, 1]) > epsilon:
            print("WARNING: this is not a proper rigid transformation:", R)
            return T
        a = (R[0, 0] + R[1, 1]) / 2
        b = (-R[1, 0] + R[0, 1]) / 2
        s = np.sqrt(a**2 + b**2)
        a /= s
        b /= s
        R[0, 0] = a
        R[0, 1] = b
        R[1, 0] = -b
        R[1, 1] = a
        T[0:2, 0:2] = R
    if dim == 3:
        if abs(np.linalg.det(T[0:3, 0:3]) - 1) < 1e-10:
            return T
        c1 = T[0:3, 1]
        c2 = T[0:3, 2]
        c1 /= np.linalg.norm(c1)
        c2 /= np.linalg.norm(c2)
        newcol0 = np.cross(c1, c2)
        newcol1 = np.cross(c2, newcol0)
        T[0:3, 0] = newcol0
        T[0:3, 1] = newcol1
        T[0:3, 2] = c2
    return T


def se3ToSE3(xi):
    """Converts 6x1 vectors representing the Lie Algebra, se(3) into a 4x4 homogeneous transform in SE(3)
        Lie Vector xi = [rho, phi]^T (6 x 1) --> SE(3) T = [C, r; 0 0 0 1] (4 x 4)
    Args:
        xi (np.ndarray): 6x1 vector
    Returns:
        np.ndarray: 4x4 transformation matrix
    """
    return _vec2tran(xi)


def SE3Tose3(TIn):
    """Converts 4x4 homogeneous transforms in SE(3) to 6x1 vectors representing the Lie Algebra, se(3)
        SE(3) T = [C, r; 0 0 0 1] (4 x 4) --> Lie Vector xi = [rho, phi]^T (6 x 1)
    Args:
        T (np.ndarray): 4x4 transformation matrix
    Returns:
        np.ndarray: 6x1 vector
    """
    return _tran2vec(TIn)


def rotation_error(T):
    """Calculates a single rotation value corresponding to the upper-left 3x3 rotation matrix.
        Uses axis-angle representation to get a single number for rotation
    Args:
        T (np.ndarray): 4x4 transformation matrix T = [C, r; 0 0 0 1]
    Returns:
        float: rotation
    """
    d = 0.5 * (np.trace(T[0:3, 0:3]) - 1)
    return np.arccos(max(min(d, 1.0), -1.0))


def translation_error(T, dim=3):
    """Calculates a euclidean distance corresponding to the translation vector within a 4x4 transform.
    Args:
        T (np.ndarray): 4x4 transformation matrix T = [C, r; 0 0 0 1]
        dim (int): If dim=2 we only use x,y, otherwise we use all dims.
    Returns:
        float: translation distance
    """
    if dim == 2:
        return np.sqrt(T[0, 3] ** 2 + T[1, 3] ** 2)
    return np.sqrt(T[0, 3] ** 2 + T[1, 3] ** 2 + T[2, 3] ** 2)


def wrapto2pi(phi):
    """Ensures that the output angle phi is within the interval [0, 2*pi)"""
    if phi < 0:
        return phi + 2 * np.pi * np.ceil(phi / (-2 * np.pi))
    elif phi >= 2 * np.pi:
        return (phi / (2 * np.pi) % 1) * 2 * np.pi
    return phi


def get_time_from_filename(file):
    """Retrieves an epoch time from a file name in seconds"""
    tstr = str(Path(file).stem)
    gpstime = float(tstr)
    timeconvert = 1e-6
    if len(tstr) != 16 and len(tstr) > 10:
        timeconvert = 10 ** (-1 * (len(tstr) - 10))
    return gpstime * timeconvert

<<<<<<< HEAD
=======
def get_time_from_filename_microseconds(file):
    tstr = str(Path(file).stem)
    gpstime = int(tstr)
    return gpstime
>>>>>>> ef5547a1

def get_gt_data_for_frame(root, sensType, frame):
    """Retrieves ground truth applanix data for a given sensor frame
    Args:
        root (str): path to the sequence root
        sensType (str): [camera, lidar, or radar]
        frame (str): name/timestampd of the given sensor frame (without the extension)
    Returns:
        gt (list): A list of ground truth values from the applanix sensor_poses.scv
    """
    posepath = osp.join(root, "applanix", sensType + "_poses.csv")
    with open(posepath, "r") as f:
        f.readline()  # header
        for line in f:
            if line.split(",")[0] == frame:
                return [float(x) for x in line.split(",")]
    assert 0, "gt not found for root: {} sensType: {} frame: {}".format(
        root, sensType, frame
    )
    return None


def get_closest_index(query, targets):
    """Retrieves the index of the element in targets that is closest to query O(log n)
    Args:
        query (float): query value
        targets (list): Sorted list of float values
    Returns:
        idx (int): index of the closest element in the array to x
    """
    idx = bisect_left(targets, query)
    if idx >= len(targets):
        idx = len(targets) - 1
    d = abs(targets[idx] - query)

    # check if index above or below is closer to query
    if targets[idx] < query and idx < len(targets) - 1:
        if abs(targets[idx + 1] - query) < d:
            return idx + 1
    elif targets[idx] > query and idx > 0:
        if abs(targets[idx - 1] - query) < d:
            return idx - 1
    return idx


def get_closest_frame(query_time, frame_times, frames):
    """Retrives the closest frame to query_time
    Args:
        query_time (float)
        frame_times (list): list of timestamps which corresponds to the frames list
        frames: (list): list of frames
    Returns:
        closest_frame (SensorType)
    """
    closest = get_closest_index(query_time, frame_times)
    assert abs(query_time - frame_times[closest]) < 3.0, "query: {}".format(query_time)
    return frames[closest]


def is_sorted(x):
    """Returns True is x is a sorted list, otherwise False"""
    return (np.diff(x) >= 0).all()


def get_T_bev_metric(resolution, width):
    alpha = 1 / resolution
    if (width % 2) == 0:
        min_range = width / 2 - 0.5
    else:
        min_range = width // 2
    return np.array(
        [
            [0, alpha, 0, min_range],
            [-alpha, 0, 0, min_range],
            [0, 0, 1, 0],
            [0, 0, 0, 1],
        ]
    )<|MERGE_RESOLUTION|>--- conflicted
+++ resolved
@@ -56,11 +56,12 @@
         y = np.arctan2(-C[j, k], C[j, j])
     return y, p, r
 
+
 def rotToRollPitchYaw(C):
     i = 2
     j = 1
     k = 0
-    c_y = np.sqrt(C[i, i]**2 + C[j, i]**2)
+    c_y = np.sqrt(C[i, i] ** 2 + C[j, i] ** 2)
     if c_y > 1e-14:
         r = np.arctan2(C[j, i], C[i, i])
         p = np.arctan2(-C[k, i], c_y)
@@ -283,13 +284,12 @@
         timeconvert = 10 ** (-1 * (len(tstr) - 10))
     return gpstime * timeconvert
 
-<<<<<<< HEAD
-=======
+
 def get_time_from_filename_microseconds(file):
     tstr = str(Path(file).stem)
     gpstime = int(tstr)
     return gpstime
->>>>>>> ef5547a1
+
 
 def get_gt_data_for_frame(root, sensType, frame):
     """Retrieves ground truth applanix data for a given sensor frame
