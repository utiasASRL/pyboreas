--- conflicted
+++ resolved
@@ -228,11 +228,7 @@
     Returns:
         path (np.ndarray): K x 3 numpy array of xyz coordinates
     """
-<<<<<<< HEAD
-    path = np.zeros((len(Tvi_list), 3))
-=======
     path = np.zeros((len(Tvi_list), 3), dtype=np.float64)
->>>>>>> 648a2479
     for j, Tvi in enumerate(Tvi_list):
         path[j] = (-Tvi[:3, :3].T @ Tvi[:3, 3:4]).squeeze()
     return path
