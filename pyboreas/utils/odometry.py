import os
from pathlib import Path
from time import time
from itertools import accumulate, repeat
from multiprocessing import Pool
import numpy as np
import matplotlib.pyplot as plt
from pyboreas.utils.utils import get_inverse_tf, rotation_error, translation_error, enforce_orthog, yawPitchRollToRot, \
    get_time_from_filename
<<<<<<< HEAD
from pylgmath import se3op, Transformation
# from pysteam.trajectory import Time, TrajectoryInterface
# from pysteam.state import TransformStateVar, VectorSpaceStateVar
# from pysteam.problem import OptimizationProblem
# from pysteam.solver import GaussNewtonSolver
# from pysteam.evaluator import TransformStateEvaluator


# class TrajStateVar:
#     """This class defines a trajectory state variable for steam."""
#     def __init__(
#           self,
#           time: Time,
#           pose: TransformStateVar,
#           velocity: VectorSpaceStateVar,
#     ) -> None:
#         self.time: Time = time
#         self.pose: TransformStateVar = pose
#         self.velocity: VectorSpaceStateVar = velocity

#plt.rcParams.update({
#    "text.usetex": True,
#    "font.family": "serif",
#    "font.serif": ["Times"],
#})
=======
from pylgmath import Transformation
from pysteam.trajectory import Time
from pysteam.trajectory.const_vel import Interface as TrajectoryInterface
from pysteam.evaluable.se3 import SE3StateVar
from pysteam.evaluable.vspace import VSpaceStateVar
from pysteam.problem import OptimizationProblem
from pysteam.solver import GaussNewtonSolver


class TrajStateVar:
    """This class defines a trajectory state variable for steam."""
    def __init__(
          self,
          time: Time,
          pose: SE3StateVar,
          velocity: VSpaceStateVar,
    ) -> None:
        self.time: Time = time
        self.pose: SE3StateVar = pose
        self.velocity: VSpaceStateVar = velocity

>>>>>>> e70d8764

def interpolate_poses(poses, times, query_times, solver=True, verbose=False):
    """Runs a steam optimization with locked poses and outputs poses queried at query_times
    Args:
        poses (List[np.ndarray]): list of 4x4 poses (T_v_i vehicle and inertial frames)
        times (List[int]): list of times for poses (int for microseconds)
        query_times (List[int]): list of query times (int for microseconds)
        solver (bool): 'True' solves velocities with batch optimization. 'False' we use a finite-diff. approx.
        verbose (bool): verbose setting for steam solver
    Returns:
        (List[np.ndarray]): list of 4x4 poses (T_v_i vehicle and inertial frames) at query_times
    """

    # WNOA Qc diagonal
    # Note: applanix frame is x-right, y-forward, z-up
    qcd = np.array([0.1, 1.0, 0.1, 0.01, 0.01, 0.1])

    # steam state variables
    states = []
    for i in range(len(poses)):
        if i == 0:
            dt = (times[1] - times[0])*1e-6  # microseconds to seconds
            dT = Transformation(T_ba=poses[1]) @ Transformation(T_ba=poses[0]).inverse()
        else:
            dt = (times[i] - times[i-1])*1e-6  # microseconds to seconds
            dT = Transformation(T_ba=poses[i]) @ Transformation(T_ba=poses[i-1]).inverse()
        velocity = dT.vec() / dt    # initializing with finite difference
        states += [TrajStateVar(
                        Time(nsecs=int(times[i]*1e3)),  # microseconds to nano
                        SE3StateVar(Transformation(T_ba=poses[i]), locked=True),
                        VSpaceStateVar(velocity))]

    # setup trajectory
    traj = TrajectoryInterface(qcd)
    for state in states:
        traj.add_knot(time=state.time, T_k0=state.pose, w_0k_ink=state.velocity)

    if solver:
        # construct the optimization problem
        opt_prob = OptimizationProblem()
        opt_prob.add_cost_term(*traj.get_prior_cost_terms())
        opt_prob.add_state_var(*[j for i in states for j in (i.pose, i.velocity)])

        # construct the solver
        optimizer = GaussNewtonSolver(opt_prob, verbose=verbose, use_sparse_matrix=True)

        # solve the problem (states are automatically updated)
        optimizer.optimize()

    query_poses = []
    for time in query_times:
        interp_eval = traj.get_pose_interpolator(Time(nsecs=int(time*1e3)))
        query_poses += [enforce_orthog(interp_eval.evaluate().matrix())]

    return query_poses


def trajectory_distances(poses):
    """Calculates path length along the trajectory.
    Args:
        poses (List[np.ndarray]): list of 4x4 poses (T_k_i, 'i' is a fixed reference frame)
    Returns:
        List[float]: distance along the trajectory, increasing as a function of time / list index
    """
    dist = [0]
    for i in range(1, len(poses)):
        P1 = get_inverse_tf(poses[i - 1])
        P2 = get_inverse_tf(poses[i])
        dx = P1[0, 3] - P2[0, 3]
        dy = P1[1, 3] - P2[1, 3]
        dz = P1[2, 3] - P2[2, 3]
        dist.append(dist[i-1] + np.sqrt(dx**2 + dy**2 + dz**2))
    return dist


def last_frame_from_segment_length(dist, first_frame, length):
    """Retrieves the index of the last frame for our current analysis.
        last_frame should be 'dist' meters away from first_frame in terms of distance traveled along the trajectory.
    Args:
        dist (List[float]): distance along the trajectory, increasing as a function of time / list index
        first_frame (int): index of the starting frame for this sequence
        length (float): length of the current segment being evaluated
    Returns:
        last_frame (int): index of the last frame in this segment
    """
    for i in range(first_frame, len(dist)):
        if dist[i] > dist[first_frame] + length:
            return i
    return -1


def calc_sequence_errors(poses_gt, poses_pred, step_size, dim=3):
    """Calculate the translation and rotation error for each subsequence across several different lengths.
    Args:
        T_gt (List[np.ndarray]): each entry in list is 4x4 transformation matrix, ground truth transforms
        T_pred (List[np.ndarray]): each entry in list is 4x4 transformation matrix, predicted transforms
        step_size (int): step size applied for computing distances travelled
    Returns:
        err (List[Tuple]): each entry in list is [first_frame, r_err, t_err, length, speed]
        lengths (List[int]): list of lengths that odometry is evaluated at
    """
    lengths = [100, 200, 300, 400, 500, 600, 700, 800]
    err = []
    # Pre-compute distances from ground truth as reference
    dist = trajectory_distances(poses_gt)

    for first_frame in range(0, len(poses_gt), step_size):
        for length in lengths:
            last_frame = last_frame_from_segment_length(dist, first_frame, length)
            if last_frame == -1:
                continue
            # Compute rotational and translation errors
            pose_delta_gt = np.matmul(poses_gt[last_frame], get_inverse_tf(poses_gt[first_frame]))
            pose_delta_res = np.matmul(poses_pred[last_frame], get_inverse_tf(poses_pred[first_frame]))
            pose_error = np.matmul(pose_delta_gt, get_inverse_tf(pose_delta_res))
            if dim == 2:
                pose_error_vec = se3op.tran2vec(pose_error)  # T_gt_pred
                pose_error_vec[2:5] = 0  # z and roll, pitch to 0
                pose_error = se3op.vec2tran(pose_error_vec)
            r_err = rotation_error(pose_error)
            t_err = translation_error(pose_error)
            # Approx speed
            num_frames = float(last_frame - first_frame + 1)
            speed = float(length) / (0.1 * num_frames)
            err.append([first_frame, r_err/float(length), t_err/float(length), length, speed])
    return err, lengths


def get_stats(err, lengths):
    """Computes the average translation and rotation within a sequence (across subsequences of diff lengths).
    Args:
        err (List[Tuple]): each entry in list is [first_frame, r_err, t_err, length, speed]
        lengths (List[int]): list of lengths that odometry is evaluated at
    Returns:
        average translation (%) and rotation (deg/m) errors
    """
    t_err = 0
    r_err = 0
    len2id = {x: i for i, x in enumerate(lengths)}
    t_err_len = [0.0]*len(len2id)
    r_err_len = [0.0]*len(len2id)
    len_count = [0]*len(len2id)
    for e in err:
        t_err += e[2]
        r_err += e[1]
        j = len2id[e[3]]
        t_err_len[j] += e[2]
        r_err_len[j] += e[1]
        len_count[j] += 1
    t_err /= float(len(err))
    r_err /= float(len(err))
    return t_err * 100, r_err * 180 / np.pi, [a/float(b) * 100 for a, b in zip(t_err_len, len_count)], \
        [a/float(b) * 180 / np.pi for a, b in zip(r_err_len, len_count)]


def plot_stats(seq, dir, T_odom, T_gt, lengths, t_err, r_err):
    """Outputs plots of calculated statistics to specified directory.
    Args:
        seq (List[string]): list of sequence file names
        dir (string): directory path for plot outputs
        T_odom (List[np.ndarray]): list of 4x4 estimated poses T_vk_i (vehicle frame at time k and fixed frame i)
        T_gt (List[np.ndarray]): List of 4x4 groundtruth poses T_vk_i (vehicle frame at time k and fixed frame i)
        lengths (List[int]): list of lengths that odometry is evaluated at
        t_err (List[float]): list of average translation error corresponding to lengths
        r_err (List[float]): list of average rotation error corresponding to lengths
    """
    path_odom, path_gt = get_path_from_Tvi_list(T_odom, T_gt)

    # plot of path
    plt.figure(figsize=(6, 6))
    plt.plot(path_odom[:, 0], path_odom[:, 1], 'b', linewidth=0.5, label='Estimate')
    plt.plot(path_gt[:, 0], path_gt[:, 1], '--r', linewidth=0.5, label='Groundtruth')
    plt.plot(path_gt[0, 0], path_gt[0, 1], 'ks', markerfacecolor='none', label='Sequence Start')
    plt.xlabel('x [m]')
    plt.ylabel('y [m]')
    plt.axis('equal')
    plt.legend(loc="upper right")
    plt.savefig(os.path.join(dir, seq[:-4] + '_path.pdf'), pad_inches=0, bbox_inches='tight')
    plt.close()

    # plot of translation error along path length
    plt.figure(figsize=(6, 3))
    plt.plot(lengths, t_err, 'bs', markerfacecolor='none')
    plt.plot(lengths, t_err, 'b')
    plt.xlabel('Path Length [m]')
    plt.ylabel('Translation Error [%]')
    plt.savefig(os.path.join(dir, seq[:-4] + '_tl.pdf'), pad_inches=0, bbox_inches='tight')
    plt.close()

    # plot of rotation error along path length
    plt.figure(figsize=(6, 3))
    plt.plot(lengths, r_err, 'bs', markerfacecolor='none')
    plt.plot(lengths, r_err, 'b')
    plt.xlabel('Path Length [m]')
    plt.ylabel('Rotation Error [deg/m]')
    plt.savefig(os.path.join(dir, seq[:-4] + '_rl.pdf'), pad_inches=0, bbox_inches='tight')
    plt.close()

def plot_loc_stats(seq, plot_dir, T_loc, T_gt, errs, consist=[], Xi=[], Cov=[], has_cov=False):
    path_loc = np.array([np.linalg.inv(T_i_vk)[:3, 3] for T_i_vk in T_loc], dtype=np.float64)
    path_gt = np.array([np.linalg.inv(T_i_vk)[:3, 3] for T_i_vk in T_gt], dtype=np.float64)

    # path_loc, path_gt = get_path_from_Tvi_list(T_loc, T_gt)

    # plot of path
    plt.figure(figsize=(6, 6))
    plt.plot(path_loc[:, 0], path_loc[:, 1], 'b', linewidth=0.5, label='Estimate')
    plt.plot(path_gt[:, 0], path_gt[:, 1], '--r', linewidth=0.5, label='Groundtruth')
    plt.plot(path_gt[0, 0], path_gt[0, 1], 'ks', markerfacecolor='none', label='Sequence Start')
    plt.xlabel('x [m]')
    plt.ylabel('y [m]')
    plt.axis('equal')
    plt.legend(loc="upper right")
    plt.savefig(os.path.join(plot_dir, seq[:-4] + '_path.pdf'), pad_inches=0, bbox_inches='tight')
    plt.close()

    # # plot of errors vs. time
    # # plt.rcParams.update({"text.usetex": True})
    # fig, axs = plt.subplots(6, 1, figsize=(6, 12))
    # Sigma = 3 * np.sqrt(Cov)
    # axs[0].plot(Xi[:, 0], color='limegreen', linewidth=1)
    # axs[0].plot(Sigma[:, 0], color='k', linewidth=1)
    # axs[0].plot(-Sigma[:, 0], color='k', linewidth=1)
    # axs[0].set_ylabel('rho_1')

    # axs[1].plot(Xi[:, 1], color='limegreen', linewidth=1)
    # axs[1].plot(Sigma[:, 1], color='k', linewidth=1)
    # axs[1].plot(-Sigma[:, 1], color='k', linewidth=1)
    # axs[1].set_ylabel('rho_2')

    # axs[2].plot(Xi[:, 2], color='limegreen', linewidth=1)
    # axs[2].plot(Sigma[:, 2], color='k', linewidth=1)
    # axs[2].plot(-Sigma[:, 2], color='k', linewidth=1)
    # axs[2].set_ylabel('rho_3')

    # axs[3].plot(Xi[:, 3], color='limegreen', linewidth=1)
    # axs[3].plot(Sigma[:, 3], color='k', linewidth=1)
    # axs[3].plot(-Sigma[:, 3], color='k', linewidth=1)
    # axs[3].set_ylabel('psi_1')

    # axs[4].plot(Xi[:, 4], color='limegreen', linewidth=1)
    # axs[4].plot(Sigma[:, 4], color='k', linewidth=1)
    # axs[4].plot(-Sigma[:, 4], color='k', linewidth=1)
    # axs[4].set_ylabel('psi_2')

    # axs[5].plot(Xi[:, 5], color='limegreen', linewidth=1)
    # axs[5].plot(Sigma[:, 5], color='k', linewidth=1)
    # axs[5].plot(-Sigma[:, 5], color='k', linewidth=1)
    # axs[5].set_ylabel('psi_3')
    # axs[5].set_xlabel('time (s)')
    # plt.savefig(os.path.join(plot_dir, seq[:-4] + '_errs.pdf'), pad_inches=0, bbox_inches='tight')
    # plt.close()

    # e = np.array(errs)
    # fig, axs = plt.subplots(2, 2, figsize=(8, 7))
    # axs[0, 0].hist(e[:, 0], bins=20)
    # axs[0, 0].set_title('Lateral Error (m)')
    # axs[0, 1].hist(e[:, 1], bins=20)
    # axs[0, 1].set_title('Longitudinal Error (m)')
    # axs[1, 0].hist(e[:, 2], bins=20)
    # axs[1, 0].set_title('Vertical Error (m)')
    # axs[1, 1].hist(e[:, 3], bins=20)
    # axs[1, 1].set_title('Orientation Error (deg)')
    # plt.savefig(os.path.join(plot_dir, seq[:-4] + '_hist.pdf'), pad_inches=0, bbox_inches='tight')
    # plt.close()
    e = np.array(errs)
    fig, axs = plt.subplots(1, 3, figsize=(12, 4))
    axs[0].hist(e[:, 0], bins=20)
    axs[0].set_title('Lateral Error (m)')
    axs[1].hist(e[:, 1], bins=20)
    axs[1].set_title('Longitudinal Error (m)')
    axs[2].hist(e[:, 5], bins=20)
    axs[2].set_title('Yaw Error (deg)')
    plt.savefig(os.path.join(plot_dir, seq[:-4] + '_hist.pdf'), pad_inches=0, bbox_inches='tight')
    plt.close()

def get_path_from_Tvi_list(T_vi_odom, T_vi_gt):
    """Gets 3D path (xyz) from list of poses T_vk_i (transform between vehicle frame at time k and fixed frame i) and
    aligns the groundtruth path with the estimated path.
    Args:
        T_vi_odom (List[np.ndarray]): list of 4x4 estimated poses T_vk_i (vehicle frame at time k and fixed frame i)
        T_vi_gt (List[np.ndarray]): List of 4x4 groundtruth poses T_vk_i (vehicle frame at time k and fixed frame i)
    Returns:
        path_odom (np.ndarray): K x 3 numpy array of estimated xyz coordinates
        path_gt (np.ndarray): K x 3 numpy array of groundtruth xyz coordinates
    """

    assert len(T_vi_odom) == len(T_vi_gt)  # assume 1:1 correspondence
    T_iv_odom = [np.linalg.inv(T_vk_i_odom) for T_vk_i_odom in T_vi_odom]

    T_iv_gt = [np.linalg.inv(T_vk_i_gt) for T_vk_i_gt in T_vi_gt]
    T_odom_gt_i = T_iv_odom[0] @ np.linalg.inv(T_iv_gt[0])  # align the first pose
    T_iv_gt_aligned = [T_odom_gt_i @ T_i_vk_gt for T_i_vk_gt in T_iv_gt]

    path_odom = np.array([T_i_vk[:3, 3] for T_i_vk in T_iv_odom], dtype=np.float64)
    path_gt = np.array([T_i_vk[:3, 3] for T_i_vk in T_iv_gt_aligned], dtype=np.float64)

    return path_odom, path_gt


def compute_interpolation_one_seq(T_pred, times_gt, times_pred, out_fname, solver):
    """Interpolate for poses at the groundtruth times and write them out as txt files.
    Args:
        T_pred (List[np.ndarray]): List of 4x4 SE(3) transforms (fixed reference frame 'i' to frame 'v', T_vi)
        times_gt (List[int]): List of times (microseconds) corresponding to T_gt
        times_pred (List[int]): List of times (microseconds) corresponding to T_pred
        out_fname (string): path to output file for interpolation output
        solver (bool): 'True' solves velocities for built-in interpolation. 'False' we use a finite-diff. approx.
    Returns:
        Nothing
    """
    T_query = interpolate_poses(T_pred, times_pred, times_gt, solver)   # interpolate
    write_traj_file(out_fname, T_query, times_gt)    # write out
    print(f'interpolated sequence {os.path.basename(out_fname)}, output file: {out_fname}')

    return


def compute_interpolation(T_pred, times_gt, times_pred, seq_lens_gt, seq_lens_pred, seq, out_dir, solver, processes):
    """Interpolate for poses at the groundtruth times and write them out as txt files.
    Args:
        T_pred (List[np.ndarray]): List of 4x4 SE(3) transforms (fixed reference frame 'i' to frame 'v', T_vi)
        times_gt (List[int]): List of times (microseconds) corresponding to T_gt
        times_pred (List[int]): List of times (microseconds) corresponding to T_pred
        seq_lens_gt (List[int]): List of sequence lengths corresponding to T_gt
        seq_lens_pred (List[int]): List of sequence lengths corresponding to T_pred
        seq (List[string]): List of sequence file names
        out_dir (string): path to output directory for interpolation output
        solver (bool): 'True' solves velocities for built-in interpolation. 'False' we use a finite-diff. approx.
    Returns:
        Nothing
    """
    # get start and end indices of each sequence
    indices_gt = tuple(accumulate(seq_lens_gt, initial=0))
    indices_pred = tuple(accumulate(seq_lens_pred, initial=0))

    # prepare input iterators to compute_interpolation_one_seq
    T_pred_seq =  (T_pred[indices_pred[i]:indices_pred[i+1]] for i in range(len(seq_lens_pred)))
    times_gt_seq = (times_gt[indices_gt[i]:indices_gt[i+1]] for i in range(len(seq_lens_pred)))
    times_pred_seq = (times_pred[indices_pred[i]:indices_pred[i+1]] for i in range(len(seq_lens_pred)))
    out_fname_seq = (os.path.join(out_dir, seq[i]) for i in range(len(seq_lens_pred)))
    solver_seq = repeat(solver, len(seq_lens_pred))

    if processes == 1:
        # loop for each sequence
        for i in range(len(seq_lens_pred)):
            ts = time()  # start time

            # get poses and times of current sequence
            T_pred_i = next(T_pred_seq)
            times_gt_i = next(times_gt_seq)
            times_pred_i = next(times_pred_seq)

            # query predicted trajectory at groundtruth times and write out
            print('interpolating sequence', seq[i], '...')
            T_query = interpolate_poses(T_pred_i, times_pred_i, times_gt_i, solver)   # interpolate
            write_traj_file(os.path.join(out_dir, seq[i]), T_query, times_gt_i)    # write out
            print(seq[i], 'took', str(time() - ts), ' seconds')
            print('output file:', os.path.join(out_dir, seq[i]), '\n')
    else:
        # compute interpolation for each sequence in parallel
        with Pool(processes) as p:
            ts = time()  # start time

            print(f'interpolating {len(seq_lens_pred)} sequences in parallel using {processes} workers ...')
            p.starmap(
                compute_interpolation_one_seq, zip(T_pred_seq, times_gt_seq, times_pred_seq, out_fname_seq, solver_seq))
            print(f'interpolation took {time() - ts:.2f} seconds\n')

    return


def compute_kitti_metrics(T_gt, T_pred, seq_lens_gt, seq_lens_pred, seq, plot_dir, dim, crop):
    """Computes the translational (%) and rotational drift (deg/m) in the KITTI style.
        KITTI rotation and translation metrics are computed for each sequence individually and then
        averaged across the sequences. If 'interp' specifies a directory, we instead interpolate
        for poses at the groundtruth times and write them out as txt files.
    Args:
        T_gt (List[np.ndarray]): List of 4x4 SE(3) transforms (fixed reference frame 'i' to frame 'v', T_vi)
        T_pred (List[np.ndarray]): List of 4x4 SE(3) transforms (fixed reference frame 'i' to frame 'v', T_vi)
        seq_lens_gt (List[int]): List of sequence lengths corresponding to T_gt
        seq_lens_pred (List[int]): List of sequence lengths corresponding to T_pred
        seq (List[string]): List of sequence file names
        plot_dir (string): path to output directory for plots. Set to '' (empty string) to prevent plotting
        dim (int): dimension for evaluation. Set to '3' for SE(3) or '2' for SE(2)
        crop (List[Tuple]): sequences are cropped to prevent extrapolation, this list holds start and end indices
    Returns:
        t_err: Average KITTI Translation ERROR (%)
        r_err: Average KITTI Rotation Error (deg / m)
    """
    # set step size
    if dim == 3:
        step_size = 10  # every 10 frames should be 1 second
    elif dim == 2:
        step_size = 4   # every 4 frames should be 1 second
    else:
        raise ValueError('Invalid dim value in compute_kitti_metrics. Use either 2 or 3.')

    # get start and end indices of each sequence
    indices_gt = [0]
    indices_gt.extend(list(accumulate(seq_lens_gt)))
    indices_pred = [0]
    indices_pred.extend(list(accumulate(seq_lens_pred)))

    # loop for each sequence
    err_list = []
    for i in range(len(seq_lens_pred)):
        ts = time()  # start time

        # get poses and times of current sequence
        T_gt_seq = T_gt[indices_gt[i]:indices_gt[i+1]]
        T_pred_seq = T_pred[indices_pred[i]:indices_pred[i+1]]
        # times_gt_seq = times_gt[indices_gt[i]:indices_gt[i+1]]
        # times_pred_seq = times_pred[indices_pred[i]:indices_pred[i+1]]

        print('processing sequence', seq[i], '...')
        if len(T_pred_seq) != len(T_gt_seq):
            T_pred_seq = T_pred_seq[crop[i][0]:crop[i][1]]

        # 2d
        err, path_lengths = calc_sequence_errors(T_gt_seq, T_pred_seq, step_size, 2)
        t_err_2d, r_err_2d, _, _ = get_stats(err, path_lengths)

        # 3d
        err, path_lengths = calc_sequence_errors(T_gt_seq, T_pred_seq, step_size)
        t_err, r_err, t_err_len, r_err_len = get_stats(err, path_lengths)

        print(seq[i], 'took', str(time() - ts), ' seconds')
        # print('Error: ', t_err, ' %, ', r_err, ' deg/m \n')
        print(f"& {t_err_2d:.2f} & {r_err_2d:.4f} & {t_err:.2f} & {r_err:.4f} \\\\")

        err_list.append([t_err, r_err])

        if plot_dir:
            plot_stats(seq[i], plot_dir, T_pred_seq, T_gt_seq, path_lengths, t_err_len, r_err_len)

    err_list = np.asarray(err_list)
    avg = np.mean(err_list, axis=0)
    t_err = avg[0]
    r_err = avg[1]

    return t_err, r_err, err_list


def get_sequences(path, file_ext=''):
    """Retrieves a list of all the sequences in the dataset with the given prefix.
    Args:
        path (string): directory path to where the files are
        file_ext (string): string identifier to look for (e.g., '.txt')
    Returns:
        sequences (List[string]): list of sequence file names
    """
    sequences = [f for f in os.listdir(path) if f.endswith(file_ext)]
    sequences.sort()
    return sequences


def get_sequence_poses(path, seq):
    """Retrieves a list of the poses corresponding to the given sequences in the given file path.
    Args:
        path (string): directory path to where the files are
        seq (List[string]): list of sequence file names
    Returns:
        all_poses (List[np.ndarray]): list of 4x4 poses from all sequence files
        all_times (List[int]): list of times in nanoseconds from all sequence files
        seq_lens (List[int]): list of sequence lengths
    """

    # loop for each sequence
    all_poses = []
    all_times = []
    seq_lens = []
    for filename in seq:
        # parse file for list of poses and times
        poses, times = read_traj_file(os.path.join(path, filename))
        seq_lens.append(len(times))
        all_poses.extend(poses)
        all_times.extend(times)

    return all_poses, all_times, seq_lens

def get_sequence_poses_gt(path, seq, dim):
    """Retrieves a list of the poses corresponding to the given sequences in the given file path with the Boreas dataset
    directory structure.
    Args:
        path (string): directory path to root directory of Boreas dataset
        seq (List[string]): list of sequence file names
        dim (int): dimension for evaluation. Set to '3' for 3D or '2' for 2D
    Returns:
        all_poses (List[np.ndarray]): list of 4x4 poses from all sequence files
        all_times (List[int]): list of times in microseconds from all sequence files
        seq_lens (List[int]): list of sequence lengths
        crop (List[Tuple]): sequences are cropped to prevent extrapolation, this list holds start and end indices
    """

    # loop for each sequence
    all_poses = []
    all_times = []
    seq_lens = []
    crop = []
    for filename in seq:
        # determine path to gt file
        dir = filename[:-4]     # assumes last four characters are '.txt'
        if dim == 3:
            filepath = os.path.join(path, dir, 'applanix/lidar_poses.csv')  # use 'lidar_poses.csv' for groundtruth
            T_calib = np.loadtxt(os.path.join(path, dir, 'calib/T_applanix_lidar.txt'))
            poses, times = read_traj_file_gt(filepath, T_calib, dim)
            times_np = np.stack(times)

            ## TODO: this is temporary. revert the following changes
            # filepath = os.path.join(path, dir, 'applanix/camera_poses.csv')  # read in timestamps of camera groundtruth
            # _, ctimes = read_traj_file_gt(filepath, np.identity(4), dim)
            # istart = np.searchsorted(times_np, ctimes[0])
            # iend = np.searchsorted(times_np, ctimes[-1])
            istart = 0
            iend = len(times_np)
            poses = poses[istart:iend]
            times = times[istart:iend]
            crop += [(istart, iend)]
            # if times[0] < ctimes[0] or times[-1] > ctimes[-1]:
            #     raise ValueError('Invalid start and end indices for groundtruth.')

        elif dim == 2:
            filepath = os.path.join(path, dir, 'applanix/radar_poses.csv')  # use 'radar_poses.csv' for groundtruth
            T_calib = np.identity(4)
            poses, times = read_traj_file_gt(filepath, T_calib, dim)
            crop += [(0, len(poses))]
        else:
            raise ValueError('Invalid dim value in get_sequence_poses_gt. Use either 2 or 3.')

        seq_lens.append(len(times))
        all_poses.extend(poses)
        all_times.extend(times)

    return all_poses, all_times, seq_lens, crop

def get_sequence_times_gt(path, seq):
    """Retrieves a list of groundtruth (lidar) timestamps corresponding to the given sequences for 3D evaluation
    Args:
        path (string): directory path to root directory of Boreas dataset
        seq (List[string]): list of sequence file names
    Returns:
        all_times (List[int]): list of times in microseconds from all sequence files
        seq_lens (List[int]): list of sequence lengths
        crop (List[Tuple]): sequences are cropped to prevent extrapolation, this list holds start and end indices
    """
    # loop for each sequence
    all_times = []
    seq_lens = []
    crop = []
    for filename in seq:
        # determine path to gt file
        dir = filename[:-4]     # assumes last four characters are '.txt'
        lfilepath = os.path.join(path, dir, 'applanix/lidar_poses.csv')  # use 'lidar_poses.csv' for groundtruth
        cfilepath = os.path.join(path, dir, 'applanix/camera_poses.csv')  # read in timestamps of camera groundtruth
        if os.path.isfile(lfilepath) and os.path.isfile(cfilepath):
            # csv files exist, use them
            _, times = read_traj_file_gt(lfilepath, np.identity(4), dim=3)
            times_np = np.stack(times)
            _, ctimes = read_traj_file_gt(cfilepath, np.identity(4), dim=3)
        else:
            # read timestamps from data
            lpath = os.path.join(path, dir, 'lidar')  # read lidar data filenames
            times = [int(Path(f).stem) for f in os.listdir(lpath) if '.bin' in f]
            times.sort()
            times_np = np.stack(times)

            cpath = os.path.join(path, dir, 'camera')  # read camera data filenames
            ctimes = [int(Path(f).stem) for f in os.listdir(cpath) if '.png' in f]
            ctimes.sort()

        istart = np.searchsorted(times_np, ctimes[0])
        iend = np.searchsorted(times_np, ctimes[-1])
        times = times[istart:iend]
        crop += [(istart, iend)]
        if times[0] < ctimes[0] or times[-1] > ctimes[-1]:
            raise ValueError('Invalid start and end indices for groundtruth.')

        seq_lens.append(len(times))
        all_times.extend(times)

    return all_times, seq_lens, crop

def write_traj_file(path, poses, times):
    """Writes trajectory into a space-separated txt file
    Args:
        path (string): file path including file name
        poses (List[np.ndarray]): list of 4x4 poses (T_v_i vehicle and inertial frames)
        times (List[int]): list of times for poses
    """
    with open(path, "w") as file:
        # Writing each time (nanoseconds) and pose to file
        for time, pose in zip(times, poses):
            line = [time]
            line.extend(pose.reshape(16)[:12].tolist())
            file.write(' '.join(str(num) for num in line))
            file.write('\n')


def read_traj_file(path):
    """Reads trajectory from a space-separated txt file
    Args:
        path (string): file path including file name
    Returns:
        (List[np.ndarray]): list of 4x4 poses
        (List[int]): list of times in microseconds
    """
    with open(path, "r") as file:
        # read each time and pose to lists
        poses = []
        times = []

        for line in file:
            line_split = line.strip().split()
            values = [float(v) for v in line_split[1:]]
            pose = np.zeros((4, 4), dtype=np.float64)
            pose[0, 0:4] = values[0:4]
            pose[1, 0:4] = values[4:8]
            pose[2, 0:4] = values[8:12]
            pose[3, 3] = 1.0
            poses.append(enforce_orthog(pose))
            times.append(int(line_split[0]))

    return poses, times

def read_traj_file2(path):
    """Reads trajectory from a space-separated txt file
    Args:
        path (string): file path including file name
    Returns:
        (List[np.ndarray]): list of 4x4 poses
        (List[int]): list of times in microseconds
    """
    with open(path, "r") as file:
        # read each time and pose to lists
        poses = []
        pred_times = []
        ref_times = []
        cov_matrices = []
        has_cov = True

        for line in file:
            line_split = line.strip().split()
            values = [float(v) for v in line_split[2:]]
            pose = np.zeros((4, 4), dtype=np.float64)
            pose[0, 0:4] = values[0:4]
            pose[1, 0:4] = values[4:8]
            pose[2, 0:4] = values[8:12]
            pose[3, 3] = 1.0
            poses.append(enforce_orthog(pose))
            pred_times.append(int(line_split[0]))
            ref_times.append(int(line_split[1]))
            if not has_cov:
                continue
            if len(values) == 48:
                cov_matrix = np.array(values[12:]).reshape(6, 6)
            else:
                cov_matrix = np.identity(6)
                has_cov = False
            cov_matrices.append(cov_matrix)

    return poses, pred_times, ref_times, cov_matrices, has_cov


def read_traj_file_gt(path, T_ab, dim):
    """Reads trajectory from a comma-separated file, see Boreas documentation for format
    Args:
        path (string): file path including file name
        T_ab (np.ndarray): 4x4 transformation matrix for calibration. Poses read are in frame 'b', output in frame 'a'
        dim (int): dimension for evaluation. Set to '3' for 3D or '2' for 2D
    Returns:
        (List[np.ndarray]): list of 4x4 poses (from world to sensor frame)
        (List[int]): list of times in microseconds
    """
    with open(path, 'r') as f:
        lines = f.readlines()
    poses = []
    times = []

    T_ab = enforce_orthog(T_ab)
    for line in lines[1:]:
        pose, time = convert_line_to_pose(line, dim)
        poses += [enforce_orthog(T_ab @ get_inverse_tf(pose))]  # convert T_iv to T_vi and apply calibration
        times += [int(time)]  # microseconds
    return poses, times

def read_traj_file_gt2(path, dim=3):
    """Reads trajectory from a comma-separated file, see Boreas documentation for format
    Args:
        path (string): file path including file name
        T_ab (np.ndarray): 4x4 transformation matrix for calibration. Poses read are in frame 'b', output in frame 'a'
        dim (int): dimension for evaluation. Set to '3' for 3D or '2' for 2D
    Returns:
        (List[np.ndarray]): list of 4x4 poses
        (List[int]): list of times in microseconds
    """
    with open(path, 'r') as f:
        lines = f.readlines()
    poses = []
    times = []
    for line in lines[1:]:
        pose, time = convert_line_to_pose(line, dim)
        poses.append(pose)
        times.append(time)  # microseconds
    return poses, times

def convert_line_to_pose(line, dim=3):
    """Reads trajectory from list of strings (single row of the comma-separeted groundtruth file). See Boreas
    documentation for format
    Args:
        line (List[string]): list of strings
        dim (int): dimension for evaluation. Set to '3' for 3D or '2' for 2D
    Returns:
        (np.ndarray): 4x4 SE(3) pose
        (int): time in nanoseconds
    """
    # returns T_iv
    line = line.replace('\n', ',').split(',')
    line = [float(i) for i in line[:-1]]
    # x, y, z -> 1, 2, 3
    # roll, pitch, yaw -> 7, 8, 9
    T = np.eye(4, dtype=np.float64)
    T[0, 3] = line[1]  # x
    T[1, 3] = line[2]  # y
    # Note, yawPitchRollToRot returns C_v_i, where v is vehicle/sensor frame and i is stationary frame
    # For SE(3) state, we want C_i_v (to match r_i loaded above), and so we take transpose
    if dim == 3:
        T[2, 3] = line[3]  # z
        T[:3, :3] = yawPitchRollToRot(line[9], line[8], line[7]).transpose()
    elif dim == 2:
        T[:3, :3] = yawPitchRollToRot(line[9], np.round(line[8] / np.pi) * np.pi, np.round(line[7] / np.pi) * np.pi).transpose()
    else:
        raise ValueError('Invalid dim value in convert_line_to_pose. Use either 2 or 3.')
    time = int(line[0])
    return T, time<|MERGE_RESOLUTION|>--- conflicted
+++ resolved
@@ -7,33 +7,7 @@
 import matplotlib.pyplot as plt
 from pyboreas.utils.utils import get_inverse_tf, rotation_error, translation_error, enforce_orthog, yawPitchRollToRot, \
     get_time_from_filename
-<<<<<<< HEAD
 from pylgmath import se3op, Transformation
-# from pysteam.trajectory import Time, TrajectoryInterface
-# from pysteam.state import TransformStateVar, VectorSpaceStateVar
-# from pysteam.problem import OptimizationProblem
-# from pysteam.solver import GaussNewtonSolver
-# from pysteam.evaluator import TransformStateEvaluator
-
-
-# class TrajStateVar:
-#     """This class defines a trajectory state variable for steam."""
-#     def __init__(
-#           self,
-#           time: Time,
-#           pose: TransformStateVar,
-#           velocity: VectorSpaceStateVar,
-#     ) -> None:
-#         self.time: Time = time
-#         self.pose: TransformStateVar = pose
-#         self.velocity: VectorSpaceStateVar = velocity
-
-#plt.rcParams.update({
-#    "text.usetex": True,
-#    "font.family": "serif",
-#    "font.serif": ["Times"],
-#})
-=======
 from pylgmath import Transformation
 from pysteam.trajectory import Time
 from pysteam.trajectory.const_vel import Interface as TrajectoryInterface
@@ -55,7 +29,6 @@
         self.pose: SE3StateVar = pose
         self.velocity: VSpaceStateVar = velocity
 
->>>>>>> e70d8764
 
 def interpolate_poses(poses, times, query_times, solver=True, verbose=False):
     """Runs a steam optimization with locked poses and outputs poses queried at query_times
@@ -272,55 +245,57 @@
     plt.savefig(os.path.join(plot_dir, seq[:-4] + '_path.pdf'), pad_inches=0, bbox_inches='tight')
     plt.close()
 
-    # # plot of errors vs. time
-    # # plt.rcParams.update({"text.usetex": True})
-    # fig, axs = plt.subplots(6, 1, figsize=(6, 12))
-    # Sigma = 3 * np.sqrt(Cov)
-    # axs[0].plot(Xi[:, 0], color='limegreen', linewidth=1)
-    # axs[0].plot(Sigma[:, 0], color='k', linewidth=1)
-    # axs[0].plot(-Sigma[:, 0], color='k', linewidth=1)
-    # axs[0].set_ylabel('rho_1')
-
-    # axs[1].plot(Xi[:, 1], color='limegreen', linewidth=1)
-    # axs[1].plot(Sigma[:, 1], color='k', linewidth=1)
-    # axs[1].plot(-Sigma[:, 1], color='k', linewidth=1)
-    # axs[1].set_ylabel('rho_2')
-
-    # axs[2].plot(Xi[:, 2], color='limegreen', linewidth=1)
-    # axs[2].plot(Sigma[:, 2], color='k', linewidth=1)
-    # axs[2].plot(-Sigma[:, 2], color='k', linewidth=1)
-    # axs[2].set_ylabel('rho_3')
-
-    # axs[3].plot(Xi[:, 3], color='limegreen', linewidth=1)
-    # axs[3].plot(Sigma[:, 3], color='k', linewidth=1)
-    # axs[3].plot(-Sigma[:, 3], color='k', linewidth=1)
-    # axs[3].set_ylabel('psi_1')
-
-    # axs[4].plot(Xi[:, 4], color='limegreen', linewidth=1)
-    # axs[4].plot(Sigma[:, 4], color='k', linewidth=1)
-    # axs[4].plot(-Sigma[:, 4], color='k', linewidth=1)
-    # axs[4].set_ylabel('psi_2')
-
-    # axs[5].plot(Xi[:, 5], color='limegreen', linewidth=1)
-    # axs[5].plot(Sigma[:, 5], color='k', linewidth=1)
-    # axs[5].plot(-Sigma[:, 5], color='k', linewidth=1)
-    # axs[5].set_ylabel('psi_3')
-    # axs[5].set_xlabel('time (s)')
-    # plt.savefig(os.path.join(plot_dir, seq[:-4] + '_errs.pdf'), pad_inches=0, bbox_inches='tight')
-    # plt.close()
-
-    # e = np.array(errs)
-    # fig, axs = plt.subplots(2, 2, figsize=(8, 7))
-    # axs[0, 0].hist(e[:, 0], bins=20)
-    # axs[0, 0].set_title('Lateral Error (m)')
-    # axs[0, 1].hist(e[:, 1], bins=20)
-    # axs[0, 1].set_title('Longitudinal Error (m)')
-    # axs[1, 0].hist(e[:, 2], bins=20)
-    # axs[1, 0].set_title('Vertical Error (m)')
-    # axs[1, 1].hist(e[:, 3], bins=20)
-    # axs[1, 1].set_title('Orientation Error (deg)')
-    # plt.savefig(os.path.join(plot_dir, seq[:-4] + '_hist.pdf'), pad_inches=0, bbox_inches='tight')
-    # plt.close()
+    # plot of errors vs. time
+    if len(Xi) > 0 and len(Cov) > 0:
+        # plt.rcParams.update({"text.usetex": True})
+        fig, axs = plt.subplots(6, 1, figsize=(6, 12))
+        Sigma = 3 * np.sqrt(Cov)
+        axs[0].plot(Xi[:, 0], color='limegreen', linewidth=1)
+        axs[0].plot(Sigma[:, 0], color='k', linewidth=1)
+        axs[0].plot(-Sigma[:, 0], color='k', linewidth=1)
+        axs[0].set_ylabel('rho_1')
+
+        axs[1].plot(Xi[:, 1], color='limegreen', linewidth=1)
+        axs[1].plot(Sigma[:, 1], color='k', linewidth=1)
+        axs[1].plot(-Sigma[:, 1], color='k', linewidth=1)
+        axs[1].set_ylabel('rho_2')
+
+        axs[2].plot(Xi[:, 2], color='limegreen', linewidth=1)
+        axs[2].plot(Sigma[:, 2], color='k', linewidth=1)
+        axs[2].plot(-Sigma[:, 2], color='k', linewidth=1)
+        axs[2].set_ylabel('rho_3')
+
+        axs[3].plot(Xi[:, 3], color='limegreen', linewidth=1)
+        axs[3].plot(Sigma[:, 3], color='k', linewidth=1)
+        axs[3].plot(-Sigma[:, 3], color='k', linewidth=1)
+        axs[3].set_ylabel('psi_1')
+
+        axs[4].plot(Xi[:, 4], color='limegreen', linewidth=1)
+        axs[4].plot(Sigma[:, 4], color='k', linewidth=1)
+        axs[4].plot(-Sigma[:, 4], color='k', linewidth=1)
+        axs[4].set_ylabel('psi_2')
+
+        axs[5].plot(Xi[:, 5], color='limegreen', linewidth=1)
+        axs[5].plot(Sigma[:, 5], color='k', linewidth=1)
+        axs[5].plot(-Sigma[:, 5], color='k', linewidth=1)
+        axs[5].set_ylabel('psi_3')
+        axs[5].set_xlabel('time (s)')
+        plt.savefig(os.path.join(plot_dir, seq[:-4] + '_errs.pdf'), pad_inches=0, bbox_inches='tight')
+        plt.close()
+
+        e = np.array(errs)
+        fig, axs = plt.subplots(2, 2, figsize=(8, 7))
+        axs[0, 0].hist(e[:, 0], bins=20)
+        axs[0, 0].set_title('Lateral Error (m)')
+        axs[0, 1].hist(e[:, 1], bins=20)
+        axs[0, 1].set_title('Longitudinal Error (m)')
+        axs[1, 0].hist(e[:, 2], bins=20)
+        axs[1, 0].set_title('Vertical Error (m)')
+        axs[1, 1].hist(e[:, 3], bins=20)
+        axs[1, 1].set_title('Orientation Error (deg)')
+        plt.savefig(os.path.join(plot_dir, seq[:-4] + '_hist.pdf'), pad_inches=0, bbox_inches='tight')
+        plt.close()
+
     e = np.array(errs)
     fig, axs = plt.subplots(1, 3, figsize=(12, 4))
     axs[0].hist(e[:, 0], bins=20)
