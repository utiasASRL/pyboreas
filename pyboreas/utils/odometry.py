import os
from itertools import accumulate, repeat
from multiprocessing import Pool
from pathlib import Path
from time import time

import matplotlib.pyplot as plt
<<<<<<< HEAD
import numpy as np
=======
from pyboreas.utils.utils import get_inverse_tf, rotation_error, translation_error, enforce_orthog, yawPitchRollToRot, \
    get_time_from_filename
from pylgmath import se3op, Transformation
>>>>>>> ef5547a1
from pylgmath import Transformation
from pysteam.evaluable.se3 import SE3StateVar
from pysteam.evaluable.vspace import VSpaceStateVar
from pysteam.problem import OptimizationProblem
from pysteam.solver import GaussNewtonSolver
from pysteam.trajectory import Time
from pysteam.trajectory.const_vel import Interface as TrajectoryInterface

from pyboreas.utils.utils import (
    enforce_orthog,
    get_inverse_tf,
    rotation_error,
    translation_error,
    yawPitchRollToRot,
)


class TrajStateVar:
    """This class defines a trajectory state variable for steam."""

    def __init__(
        self,
        time: Time,
        pose: SE3StateVar,
        velocity: VSpaceStateVar,
    ) -> None:
        self.time: Time = time
        self.pose: SE3StateVar = pose
        self.velocity: VSpaceStateVar = velocity


def interpolate_poses(poses, times, query_times, solver=True, verbose=False):
    """Runs a steam optimization with locked poses and outputs poses queried at query_times
    Args:
        poses (List[np.ndarray]): list of 4x4 poses (T_v_i vehicle and inertial frames)
        times (List[int]): list of times for poses (int for microseconds)
        query_times (List[int]): list of query times (int for microseconds)
        solver (bool): 'True' solves velocities with batch optimization. 'False' we use a finite-diff. approx.
        verbose (bool): verbose setting for steam solver
    Returns:
        (List[np.ndarray]): list of 4x4 poses (T_v_i vehicle and inertial frames) at query_times
    """

    # WNOA Qc diagonal
    # Note: applanix frame is x-right, y-forward, z-up
    qcd = np.array([0.1, 1.0, 0.1, 0.01, 0.01, 0.1])

    # steam state variables
    states = []
    for i in range(len(poses)):
        if i == 0:
            dt = (times[1] - times[0]) * 1e-6  # microseconds to seconds
            dT = Transformation(T_ba=poses[1]) @ Transformation(T_ba=poses[0]).inverse()
        else:
            dt = (times[i] - times[i - 1]) * 1e-6  # microseconds to seconds
            dT = (
                Transformation(T_ba=poses[i])
                @ Transformation(T_ba=poses[i - 1]).inverse()
            )
        velocity = dT.vec() / dt  # initializing with finite difference
        states += [
            TrajStateVar(
                Time(nsecs=int(times[i] * 1e3)),  # microseconds to nano
                SE3StateVar(Transformation(T_ba=poses[i]), locked=True),
                VSpaceStateVar(velocity),
            )
        ]

    # setup trajectory
    traj = TrajectoryInterface(qcd)
    for state in states:
        traj.add_knot(time=state.time, T_k0=state.pose, w_0k_ink=state.velocity)

    if solver:
        # construct the optimization problem
        opt_prob = OptimizationProblem()
        opt_prob.add_cost_term(*traj.get_prior_cost_terms())
        opt_prob.add_state_var(*[j for i in states for j in (i.pose, i.velocity)])

        # construct the solver
        optimizer = GaussNewtonSolver(opt_prob, verbose=verbose, use_sparse_matrix=True)

        # solve the problem (states are automatically updated)
        optimizer.optimize()

    query_poses = []
    for time_us in query_times:
        interp_eval = traj.get_pose_interpolator(Time(nsecs=int(time_us * 1e3)))
        query_poses += [enforce_orthog(interp_eval.evaluate().matrix())]

    return query_poses


def trajectory_distances(poses):
    """Calculates path length along the trajectory.
    Args:
        poses (List[np.ndarray]): list of 4x4 poses (T_k_i, 'i' is a fixed reference frame)
    Returns:
        List[float]: distance along the trajectory, increasing as a function of time / list index
    """
    dist = [0]
    for i in range(1, len(poses)):
        P1 = get_inverse_tf(poses[i - 1])
        P2 = get_inverse_tf(poses[i])
        dx = P1[0, 3] - P2[0, 3]
        dy = P1[1, 3] - P2[1, 3]
        dz = P1[2, 3] - P2[2, 3]
        dist.append(dist[i - 1] + np.sqrt(dx**2 + dy**2 + dz**2))
    return dist


def last_frame_from_segment_length(dist, first_frame, length):
    """Retrieves the index of the last frame for our current analysis.
        last_frame should be 'dist' meters away from first_frame in terms of distance traveled along the trajectory.
    Args:
        dist (List[float]): distance along the trajectory, increasing as a function of time / list index
        first_frame (int): index of the starting frame for this sequence
        length (float): length of the current segment being evaluated
    Returns:
        last_frame (int): index of the last frame in this segment
    """
    for i in range(first_frame, len(dist)):
        if dist[i] > dist[first_frame] + length:
            return i
    return -1


def calc_sequence_errors(poses_gt, poses_pred, step_size, dim=3):
    """Calculate the translation and rotation error for each subsequence across several different lengths.
    Args:
        T_gt (List[np.ndarray]): each entry in list is 4x4 transformation matrix, ground truth transforms
        T_pred (List[np.ndarray]): each entry in list is 4x4 transformation matrix, predicted transforms
        step_size (int): step size applied for computing distances travelled
    Returns:
        err (List[Tuple]): each entry in list is [first_frame, r_err, t_err, length, speed]
        lengths (List[int]): list of lengths that odometry is evaluated at
    """
    lengths = [100, 200, 300, 400, 500, 600, 700, 800]
    err = []
    # Pre-compute distances from ground truth as reference
    dist = trajectory_distances(poses_gt)

    for first_frame in range(0, len(poses_gt), step_size):
        for length in lengths:
            last_frame = last_frame_from_segment_length(dist, first_frame, length)
            if last_frame == -1:
                continue
            # Compute rotational and translation errors
            pose_delta_gt = np.matmul(
                poses_gt[last_frame], get_inverse_tf(poses_gt[first_frame])
            )
            pose_delta_res = np.matmul(
                poses_pred[last_frame], get_inverse_tf(poses_pred[first_frame])
            )
            pose_error = np.matmul(pose_delta_gt, get_inverse_tf(pose_delta_res))
            if dim == 2:
                pose_error_vec = se3op.tran2vec(pose_error)  # T_gt_pred
                pose_error_vec[2:5] = 0  # z and roll, pitch to 0
                pose_error = se3op.vec2tran(pose_error_vec)
            r_err = rotation_error(pose_error)
            t_err = translation_error(pose_error)
            # Approx speed
            num_frames = float(last_frame - first_frame + 1)
            speed = float(length) / (0.1 * num_frames)
            err.append(
                [
                    first_frame,
                    r_err / float(length),
                    t_err / float(length),
                    length,
                    speed,
                ]
            )
    return err, lengths


def get_stats(err, lengths):
    """Computes the average translation and rotation within a sequence (across subsequences of diff lengths).
    Args:
        err (List[Tuple]): each entry in list is [first_frame, r_err, t_err, length, speed]
        lengths (List[int]): list of lengths that odometry is evaluated at
    Returns:
        average translation (%) and rotation (deg/m) errors
    """
    t_err = 0
    r_err = 0
    len2id = {x: i for i, x in enumerate(lengths)}
    t_err_len = [0.0] * len(len2id)
    r_err_len = [0.0] * len(len2id)
    len_count = [0] * len(len2id)
    for e in err:
        t_err += e[2]
        r_err += e[1]
        j = len2id[e[3]]
        t_err_len[j] += e[2]
        r_err_len[j] += e[1]
        len_count[j] += 1
    t_err /= float(len(err))
    r_err /= float(len(err))
    return (
        t_err * 100,
        r_err * 180 / np.pi,
        [a / float(b) * 100 for a, b in zip(t_err_len, len_count)],
        [a / float(b) * 180 / np.pi for a, b in zip(r_err_len, len_count)],
    )


def plot_stats(seq, dir, T_odom, T_gt, lengths, t_err, r_err):
    """Outputs plots of calculated statistics to specified directory.
    Args:
        seq (List[string]): list of sequence file names
        dir (string): directory path for plot outputs
        T_odom (List[np.ndarray]): list of 4x4 estimated poses T_vk_i (vehicle frame at time k and fixed frame i)
        T_gt (List[np.ndarray]): List of 4x4 groundtruth poses T_vk_i (vehicle frame at time k and fixed frame i)
        lengths (List[int]): list of lengths that odometry is evaluated at
        t_err (List[float]): list of average translation error corresponding to lengths
        r_err (List[float]): list of average rotation error corresponding to lengths
    """
    path_odom, path_gt = get_path_from_Tvi_list(T_odom, T_gt)

    # plot of path
    plt.figure(figsize=(6, 6))
    plt.plot(path_odom[:, 0], path_odom[:, 1], "b", linewidth=0.5, label="Estimate")
    plt.plot(path_gt[:, 0], path_gt[:, 1], "--r", linewidth=0.5, label="Groundtruth")
    plt.plot(
        path_gt[0, 0],
        path_gt[0, 1],
        "ks",
        markerfacecolor="none",
        label="Sequence Start",
    )
    plt.xlabel("x [m]")
    plt.ylabel("y [m]")
    plt.axis("equal")
    plt.legend(loc="upper right")
    plt.savefig(
        os.path.join(dir, seq[:-4] + "_path.pdf"), pad_inches=0, bbox_inches="tight"
    )
    plt.close()

    # plot of translation error along path length
    plt.figure(figsize=(6, 3))
    plt.plot(lengths, t_err, "bs", markerfacecolor="none")
    plt.plot(lengths, t_err, "b")
    plt.xlabel("Path Length [m]")
    plt.ylabel("Translation Error [%]")
    plt.savefig(
        os.path.join(dir, seq[:-4] + "_tl.pdf"), pad_inches=0, bbox_inches="tight"
    )
    plt.close()

    # plot of rotation error along path length
    plt.figure(figsize=(6, 3))
    plt.plot(lengths, r_err, "bs", markerfacecolor="none")
    plt.plot(lengths, r_err, "b")
    plt.xlabel("Path Length [m]")
    plt.ylabel("Rotation Error [deg/m]")
    plt.savefig(
        os.path.join(dir, seq[:-4] + "_rl.pdf"), pad_inches=0, bbox_inches="tight"
    )
    plt.close()

<<<<<<< HEAD

def plot_loc_stats(
    seq, plot_dir, T_loc, T_gt, errs, consist=[], Xi=[], Cov=[], has_cov=False
):
    path_loc = np.array(
        [np.linalg.inv(T_i_vk)[:3, 3] for T_i_vk in T_loc], dtype=np.float64
    )
    path_gt = np.array(
        [np.linalg.inv(T_i_vk)[:3, 3] for T_i_vk in T_gt], dtype=np.float64
    )
=======
def plot_loc_stats(seq, plot_dir, T_loc, T_gt, errs, consist=[], Xi=[], Cov=[], has_cov=False):
    path_loc = np.array([np.linalg.inv(T_i_vk)[:3, 3] for T_i_vk in T_loc], dtype=np.float64)
    path_gt = np.array([np.linalg.inv(T_i_vk)[:3, 3] for T_i_vk in T_gt], dtype=np.float64)
>>>>>>> ef5547a1

    # path_loc, path_gt = get_path_from_Tvi_list(T_loc, T_gt)

    # plot of path
    plt.figure(figsize=(6, 6))
    plt.plot(path_loc[:, 0], path_loc[:, 1], "b", linewidth=0.5, label="Estimate")
    plt.plot(path_gt[:, 0], path_gt[:, 1], "--r", linewidth=0.5, label="Groundtruth")
    plt.plot(
        path_gt[0, 0],
        path_gt[0, 1],
        "ks",
        markerfacecolor="none",
        label="Sequence Start",
    )
    plt.xlabel("x [m]")
    plt.ylabel("y [m]")
    plt.axis("equal")
    plt.legend(loc="upper right")
    plt.savefig(
        os.path.join(plot_dir, seq[:-4] + "_path.pdf"),
        pad_inches=0,
        bbox_inches="tight",
    )
    plt.close()

    # plot of errors vs. time
<<<<<<< HEAD
    # plt.rcParams.update({"text.usetex": True})
    fig, axs = plt.subplots(6, 1, figsize=(6, 12))
    Sigma = 3 * np.sqrt(Cov)
    axs[0].plot(Xi[:, 0], color="limegreen", linewidth=1)
    axs[0].plot(Sigma[:, 0], color="k", linewidth=1)
    axs[0].plot(-Sigma[:, 0], color="k", linewidth=1)
    axs[0].set_ylabel("rho_1")

    axs[1].plot(Xi[:, 1], color="limegreen", linewidth=1)
    axs[1].plot(Sigma[:, 1], color="k", linewidth=1)
    axs[1].plot(-Sigma[:, 1], color="k", linewidth=1)
    axs[1].set_ylabel("rho_2")

    axs[2].plot(Xi[:, 2], color="limegreen", linewidth=1)
    axs[2].plot(Sigma[:, 2], color="k", linewidth=1)
    axs[2].plot(-Sigma[:, 2], color="k", linewidth=1)
    axs[2].set_ylabel("rho_3")

    axs[3].plot(Xi[:, 3], color="limegreen", linewidth=1)
    axs[3].plot(Sigma[:, 3], color="k", linewidth=1)
    axs[3].plot(-Sigma[:, 3], color="k", linewidth=1)
    axs[3].set_ylabel("psi_1")

    axs[4].plot(Xi[:, 4], color="limegreen", linewidth=1)
    axs[4].plot(Sigma[:, 4], color="k", linewidth=1)
    axs[4].plot(-Sigma[:, 4], color="k", linewidth=1)
    axs[4].set_ylabel("psi_2")

    axs[5].plot(Xi[:, 5], color="limegreen", linewidth=1)
    axs[5].plot(Sigma[:, 5], color="k", linewidth=1)
    axs[5].plot(-Sigma[:, 5], color="k", linewidth=1)
    axs[5].set_ylabel("psi_3")
    axs[5].set_xlabel("time (s)")
    plt.savefig(
        os.path.join(plot_dir, seq[:-4] + "_errs.pdf"),
        pad_inches=0,
        bbox_inches="tight",
    )
    plt.close()

    e = np.array(errs)
    fig, axs = plt.subplots(2, 2, figsize=(8, 7))
    axs[0, 0].hist(e[:, 0], bins=20)
    axs[0, 0].set_title("Lateral Error (m)")
    axs[0, 1].hist(e[:, 1], bins=20)
    axs[0, 1].set_title("Longitudinal Error (m)")
    axs[1, 0].hist(e[:, 2], bins=20)
    axs[1, 0].set_title("Vertical Error (m)")
    axs[1, 1].hist(e[:, 3], bins=20)
    axs[1, 1].set_title("Orientation Error (deg)")
    plt.savefig(
        os.path.join(plot_dir, seq[:-4] + "_hist.pdf"),
        pad_inches=0,
        bbox_inches="tight",
    )
=======
    if len(Xi) > 0 and len(Cov) > 0:
        # plt.rcParams.update({"text.usetex": True})
        fig, axs = plt.subplots(6, 1, figsize=(6, 12))
        Sigma = 3 * np.sqrt(Cov)
        axs[0].plot(Xi[:, 0], color='limegreen', linewidth=1)
        axs[0].plot(Sigma[:, 0], color='k', linewidth=1)
        axs[0].plot(-Sigma[:, 0], color='k', linewidth=1)
        axs[0].set_ylabel('rho_1')

        axs[1].plot(Xi[:, 1], color='limegreen', linewidth=1)
        axs[1].plot(Sigma[:, 1], color='k', linewidth=1)
        axs[1].plot(-Sigma[:, 1], color='k', linewidth=1)
        axs[1].set_ylabel('rho_2')

        axs[2].plot(Xi[:, 2], color='limegreen', linewidth=1)
        axs[2].plot(Sigma[:, 2], color='k', linewidth=1)
        axs[2].plot(-Sigma[:, 2], color='k', linewidth=1)
        axs[2].set_ylabel('rho_3')

        axs[3].plot(Xi[:, 3], color='limegreen', linewidth=1)
        axs[3].plot(Sigma[:, 3], color='k', linewidth=1)
        axs[3].plot(-Sigma[:, 3], color='k', linewidth=1)
        axs[3].set_ylabel('psi_1')

        axs[4].plot(Xi[:, 4], color='limegreen', linewidth=1)
        axs[4].plot(Sigma[:, 4], color='k', linewidth=1)
        axs[4].plot(-Sigma[:, 4], color='k', linewidth=1)
        axs[4].set_ylabel('psi_2')

        axs[5].plot(Xi[:, 5], color='limegreen', linewidth=1)
        axs[5].plot(Sigma[:, 5], color='k', linewidth=1)
        axs[5].plot(-Sigma[:, 5], color='k', linewidth=1)
        axs[5].set_ylabel('psi_3')
        axs[5].set_xlabel('time (s)')
        plt.savefig(os.path.join(plot_dir, seq[:-4] + '_errs.pdf'), pad_inches=0, bbox_inches='tight')
        plt.close()

        e = np.array(errs)
        fig, axs = plt.subplots(2, 2, figsize=(8, 7))
        axs[0, 0].hist(e[:, 0], bins=20)
        axs[0, 0].set_title('Lateral Error (m)')
        axs[0, 1].hist(e[:, 1], bins=20)
        axs[0, 1].set_title('Longitudinal Error (m)')
        axs[1, 0].hist(e[:, 2], bins=20)
        axs[1, 0].set_title('Vertical Error (m)')
        axs[1, 1].hist(e[:, 3], bins=20)
        axs[1, 1].set_title('Orientation Error (deg)')
        plt.savefig(os.path.join(plot_dir, seq[:-4] + '_hist.pdf'), pad_inches=0, bbox_inches='tight')
        plt.close()

    e = np.array(errs)
    fig, axs = plt.subplots(1, 3, figsize=(12, 4))
    axs[0].hist(e[:, 0], bins=20)
    axs[0].set_title('Lateral Error (m)')
    axs[1].hist(e[:, 1], bins=20)
    axs[1].set_title('Longitudinal Error (m)')
    axs[2].hist(e[:, 5], bins=20)
    axs[2].set_title('Yaw Error (deg)')
    plt.savefig(os.path.join(plot_dir, seq[:-4] + '_hist.pdf'), pad_inches=0, bbox_inches='tight')
>>>>>>> ef5547a1
    plt.close()


def get_path_from_Tvi_list(T_vi_odom, T_vi_gt):
    """Gets 3D path (xyz) from list of poses T_vk_i (transform between vehicle frame at time k and fixed frame i) and
    aligns the groundtruth path with the estimated path.
    Args:
        T_vi_odom (List[np.ndarray]): list of 4x4 estimated poses T_vk_i (vehicle frame at time k and fixed frame i)
        T_vi_gt (List[np.ndarray]): List of 4x4 groundtruth poses T_vk_i (vehicle frame at time k and fixed frame i)
    Returns:
        path_odom (np.ndarray): K x 3 numpy array of estimated xyz coordinates
        path_gt (np.ndarray): K x 3 numpy array of groundtruth xyz coordinates
    """

    assert len(T_vi_odom) == len(T_vi_gt)  # assume 1:1 correspondence
    T_iv_odom = [np.linalg.inv(T_vk_i_odom) for T_vk_i_odom in T_vi_odom]

    T_iv_gt = [np.linalg.inv(T_vk_i_gt) for T_vk_i_gt in T_vi_gt]
    T_odom_gt_i = T_iv_odom[0] @ np.linalg.inv(T_iv_gt[0])  # align the first pose
    T_iv_gt_aligned = [T_odom_gt_i @ T_i_vk_gt for T_i_vk_gt in T_iv_gt]

    path_odom = np.array([T_i_vk[:3, 3] for T_i_vk in T_iv_odom], dtype=np.float64)
    path_gt = np.array([T_i_vk[:3, 3] for T_i_vk in T_iv_gt_aligned], dtype=np.float64)

    return path_odom, path_gt


def compute_interpolation_one_seq(T_pred, times_gt, times_pred, out_fname, solver):
    """Interpolate for poses at the groundtruth times and write them out as txt files.
    Args:
        T_pred (List[np.ndarray]): List of 4x4 SE(3) transforms (fixed reference frame 'i' to frame 'v', T_vi)
        times_gt (List[int]): List of times (microseconds) corresponding to T_gt
        times_pred (List[int]): List of times (microseconds) corresponding to T_pred
        out_fname (string): path to output file for interpolation output
        solver (bool): 'True' solves velocities for built-in interpolation. 'False' we use a finite-diff. approx.
    Returns:
        Nothing
    """
    T_query = interpolate_poses(T_pred, times_pred, times_gt, solver)  # interpolate
    write_traj_file(out_fname, T_query, times_gt)  # write out
    print(
        f"interpolated sequence {os.path.basename(out_fname)}, output file: {out_fname}"
    )

    return


def compute_interpolation(
    T_pred,
    times_gt,
    times_pred,
    seq_lens_gt,
    seq_lens_pred,
    seq,
    out_dir,
    solver,
    processes,
):
    """Interpolate for poses at the groundtruth times and write them out as txt files.
    Args:
        T_pred (List[np.ndarray]): List of 4x4 SE(3) transforms (fixed reference frame 'i' to frame 'v', T_vi)
        times_gt (List[int]): List of times (microseconds) corresponding to T_gt
        times_pred (List[int]): List of times (microseconds) corresponding to T_pred
        seq_lens_gt (List[int]): List of sequence lengths corresponding to T_gt
        seq_lens_pred (List[int]): List of sequence lengths corresponding to T_pred
        seq (List[string]): List of sequence file names
        out_dir (string): path to output directory for interpolation output
        solver (bool): 'True' solves velocities for built-in interpolation. 'False' we use a finite-diff. approx.
    Returns:
        Nothing
    """
    # get start and end indices of each sequence
    indices_gt = tuple(accumulate(seq_lens_gt, initial=0))
    indices_pred = tuple(accumulate(seq_lens_pred, initial=0))

    # prepare input iterators to compute_interpolation_one_seq
    T_pred_seq = (
        T_pred[indices_pred[i] : indices_pred[i + 1]] for i in range(len(seq_lens_pred))
    )
    times_gt_seq = (
        times_gt[indices_gt[i] : indices_gt[i + 1]] for i in range(len(seq_lens_pred))
    )
    times_pred_seq = (
        times_pred[indices_pred[i] : indices_pred[i + 1]]
        for i in range(len(seq_lens_pred))
    )
    out_fname_seq = (os.path.join(out_dir, seq[i]) for i in range(len(seq_lens_pred)))
    solver_seq = repeat(solver, len(seq_lens_pred))

    if processes == 1:
        # loop for each sequence
        for i in range(len(seq_lens_pred)):
            ts = time()  # start time

            # get poses and times of current sequence
            T_pred_i = next(T_pred_seq)
            times_gt_i = next(times_gt_seq)
            times_pred_i = next(times_pred_seq)

            # query predicted trajectory at groundtruth times and write out
            print("interpolating sequence", seq[i], "...")
            T_query = interpolate_poses(
                T_pred_i, times_pred_i, times_gt_i, solver
            )  # interpolate
            write_traj_file(
                os.path.join(out_dir, seq[i]), T_query, times_gt_i
            )  # write out
            print(seq[i], "took", str(time() - ts), " seconds")
            print("output file:", os.path.join(out_dir, seq[i]), "\n")
    else:
        # compute interpolation for each sequence in parallel
        with Pool(processes) as p:
            ts = time()  # start time

            print(
                f"interpolating {len(seq_lens_pred)} sequences in parallel using {processes} workers ..."
            )
            p.starmap(
                compute_interpolation_one_seq,
                zip(
                    T_pred_seq, times_gt_seq, times_pred_seq, out_fname_seq, solver_seq
                ),
            )
            print(f"interpolation took {time() - ts:.2f} seconds\n")

    return


def compute_kitti_metrics(
    T_gt, T_pred, seq_lens_gt, seq_lens_pred, seq, plot_dir, dim, crop
):
    """Computes the translational (%) and rotational drift (deg/m) in the KITTI style.
        KITTI rotation and translation metrics are computed for each sequence individually and then
        averaged across the sequences. If 'interp' specifies a directory, we instead interpolate
        for poses at the groundtruth times and write them out as txt files.
    Args:
        T_gt (List[np.ndarray]): List of 4x4 SE(3) transforms (fixed reference frame 'i' to frame 'v', T_vi)
        T_pred (List[np.ndarray]): List of 4x4 SE(3) transforms (fixed reference frame 'i' to frame 'v', T_vi)
        seq_lens_gt (List[int]): List of sequence lengths corresponding to T_gt
        seq_lens_pred (List[int]): List of sequence lengths corresponding to T_pred
        seq (List[string]): List of sequence file names
        plot_dir (string): path to output directory for plots. Set to '' (empty string) to prevent plotting
        dim (int): dimension for evaluation. Set to '3' for SE(3) or '2' for SE(2)
        crop (List[Tuple]): sequences are cropped to prevent extrapolation, this list holds start and end indices
    Returns:
        t_err: Average KITTI Translation ERROR (%)
        r_err: Average KITTI Rotation Error (deg / m)
    """
    # set step size
    if dim == 3:
        step_size = 10  # every 10 frames should be 1 second
    elif dim == 2:
        step_size = 4  # every 4 frames should be 1 second
    else:
        raise ValueError(
            "Invalid dim value in compute_kitti_metrics. Use either 2 or 3."
        )

    # get start and end indices of each sequence
    indices_gt = [0]
    indices_gt.extend(list(accumulate(seq_lens_gt)))
    indices_pred = [0]
    indices_pred.extend(list(accumulate(seq_lens_pred)))

    # loop for each sequence
    err_list = []
    for i in range(len(seq_lens_pred)):
        ts = time()  # start time

        # get poses and times of current sequence
        T_gt_seq = T_gt[indices_gt[i] : indices_gt[i + 1]]
        T_pred_seq = T_pred[indices_pred[i] : indices_pred[i + 1]]
        # times_gt_seq = times_gt[indices_gt[i]:indices_gt[i+1]]
        # times_pred_seq = times_pred[indices_pred[i]:indices_pred[i+1]]

        print("processing sequence", seq[i], "...")
        if len(T_pred_seq) != len(T_gt_seq):
            T_pred_seq = T_pred_seq[crop[i][0] : crop[i][1]]

        # 2d
        err, path_lengths = calc_sequence_errors(T_gt_seq, T_pred_seq, step_size, 2)
        t_err_2d, r_err_2d, _, _ = get_stats(err, path_lengths)

        # 3d
        err, path_lengths = calc_sequence_errors(T_gt_seq, T_pred_seq, step_size)
        t_err, r_err, t_err_len, r_err_len = get_stats(err, path_lengths)

<<<<<<< HEAD
        print(seq[i], "took", str(time() - ts), " seconds")
        print("Error: ", t_err, " %, ", r_err, " deg/m \n")
=======
        print(seq[i], 'took', str(time() - ts), ' seconds')
        # print('Error: ', t_err, ' %, ', r_err, ' deg/m \n')
        print(f"& {t_err_2d:.2f} & {r_err_2d:.4f} & {t_err:.2f} & {r_err:.4f} \\\\")

        err_list.append([t_err, r_err])
>>>>>>> ef5547a1

        if plot_dir:
            plot_stats(
                seq[i],
                plot_dir,
                T_pred_seq,
                T_gt_seq,
                path_lengths,
                t_err_len,
                r_err_len,
            )

    err_list = np.asarray(err_list)
    avg = np.mean(err_list, axis=0)
    t_err = avg[0]
    r_err = avg[1]

    return t_err, r_err, err_list


def get_sequences(path, file_ext=""):
    """Retrieves a list of all the sequences in the dataset with the given prefix.
    Args:
        path (string): directory path to where the files are
        file_ext (string): string identifier to look for (e.g., '.txt')
    Returns:
        sequences (List[string]): list of sequence file names
    """
    sequences = [f for f in os.listdir(path) if f.endswith(file_ext)]
    sequences.sort()
    return sequences


def get_sequence_poses(path, seq):
    """Retrieves a list of the poses corresponding to the given sequences in the given file path.
    Args:
        path (string): directory path to where the files are
        seq (List[string]): list of sequence file names
    Returns:
        all_poses (List[np.ndarray]): list of 4x4 poses from all sequence files
        all_times (List[int]): list of times in nanoseconds from all sequence files
        seq_lens (List[int]): list of sequence lengths
    """

    # loop for each sequence
    all_poses = []
    all_times = []
    seq_lens = []
    for filename in seq:
        # parse file for list of poses and times
        poses, times = read_traj_file(os.path.join(path, filename))
        seq_lens.append(len(times))
        all_poses.extend(poses)
        all_times.extend(times)

    return all_poses, all_times, seq_lens


def get_sequence_poses_gt(path, seq, dim):
    """Retrieves a list of the poses corresponding to the given sequences in the given file path with the Boreas dataset
    directory structure.
    Args:
        path (string): directory path to root directory of Boreas dataset
        seq (List[string]): list of sequence file names
        dim (int): dimension for evaluation. Set to '3' for 3D or '2' for 2D
    Returns:
        all_poses (List[np.ndarray]): list of 4x4 poses from all sequence files
        all_times (List[int]): list of times in microseconds from all sequence files
        seq_lens (List[int]): list of sequence lengths
        crop (List[Tuple]): sequences are cropped to prevent extrapolation, this list holds start and end indices
    """

    # loop for each sequence
    all_poses = []
    all_times = []
    seq_lens = []
    crop = []
    for filename in seq:
        # determine path to gt file
        dir = filename[:-4]  # assumes last four characters are '.txt'
        if dim == 3:
            filepath = os.path.join(
                path, dir, "applanix/lidar_poses.csv"
            )  # use 'lidar_poses.csv' for groundtruth
            T_calib = np.loadtxt(os.path.join(path, dir, "calib/T_applanix_lidar.txt"))
            poses, times = read_traj_file_gt(filepath, T_calib, dim)
            times_np = np.stack(times)

<<<<<<< HEAD
            filepath = os.path.join(
                path, dir, "applanix/camera_poses.csv"
            )  # read in timestamps of camera groundtruth
            _, ctimes = read_traj_file_gt(filepath, np.identity(4), dim)
            istart = np.searchsorted(times_np, ctimes[0])
            iend = np.searchsorted(times_np, ctimes[-1])
            poses = poses[istart:iend]
            times = times[istart:iend]
            crop += [(istart, iend)]
            if times[0] < ctimes[0] or times[-1] > ctimes[-1]:
                raise ValueError("Invalid start and end indices for groundtruth.")
=======
            ## TODO: this is temporary. revert the following changes
            # filepath = os.path.join(path, dir, 'applanix/camera_poses.csv')  # read in timestamps of camera groundtruth
            # _, ctimes = read_traj_file_gt(filepath, np.identity(4), dim)
            # istart = np.searchsorted(times_np, ctimes[0])
            # iend = np.searchsorted(times_np, ctimes[-1])
            istart = 0
            iend = len(times_np)
            poses = poses[istart:iend]
            times = times[istart:iend]
            crop += [(istart, iend)]
            # if times[0] < ctimes[0] or times[-1] > ctimes[-1]:
            #     raise ValueError('Invalid start and end indices for groundtruth.')
>>>>>>> ef5547a1

        elif dim == 2:
            filepath = os.path.join(
                path, dir, "applanix/radar_poses.csv"
            )  # use 'radar_poses.csv' for groundtruth
            T_calib = np.identity(4)
            poses, times = read_traj_file_gt(filepath, T_calib, dim)
            crop += [(0, len(poses))]
        else:
            raise ValueError(
                "Invalid dim value in get_sequence_poses_gt. Use either 2 or 3."
            )

        seq_lens.append(len(times))
        all_poses.extend(poses)
        all_times.extend(times)

    return all_poses, all_times, seq_lens, crop


def get_sequence_times_gt(path, seq):
    """Retrieves a list of groundtruth (lidar) timestamps corresponding to the given sequences for 3D evaluation
    Args:
        path (string): directory path to root directory of Boreas dataset
        seq (List[string]): list of sequence file names
    Returns:
        all_times (List[int]): list of times in microseconds from all sequence files
        seq_lens (List[int]): list of sequence lengths
        crop (List[Tuple]): sequences are cropped to prevent extrapolation, this list holds start and end indices
    """
    # loop for each sequence
    all_times = []
    seq_lens = []
    crop = []
    for filename in seq:
        # determine path to gt file
        dir = filename[:-4]  # assumes last four characters are '.txt'
        lfilepath = os.path.join(
            path, dir, "applanix/lidar_poses.csv"
        )  # use 'lidar_poses.csv' for groundtruth
        cfilepath = os.path.join(
            path, dir, "applanix/camera_poses.csv"
        )  # read in timestamps of camera groundtruth
        if os.path.isfile(lfilepath) and os.path.isfile(cfilepath):
            # csv files exist, use them
            _, times = read_traj_file_gt(lfilepath, np.identity(4), dim=3)
            times_np = np.stack(times)
            _, ctimes = read_traj_file_gt(cfilepath, np.identity(4), dim=3)
        else:
            # read timestamps from data
            lpath = os.path.join(path, dir, "lidar")  # read lidar data filenames
            times = [int(Path(f).stem) for f in os.listdir(lpath) if ".bin" in f]
            times.sort()
            times_np = np.stack(times)

            cpath = os.path.join(path, dir, "camera")  # read camera data filenames
            ctimes = [int(Path(f).stem) for f in os.listdir(cpath) if ".png" in f]
            ctimes.sort()

        istart = np.searchsorted(times_np, ctimes[0])
        iend = np.searchsorted(times_np, ctimes[-1])
        times = times[istart:iend]
        crop += [(istart, iend)]
        if times[0] < ctimes[0] or times[-1] > ctimes[-1]:
            raise ValueError("Invalid start and end indices for groundtruth.")

        seq_lens.append(len(times))
        all_times.extend(times)

    return all_times, seq_lens, crop

def write_traj_file(path, poses, times):
    """Writes trajectory into a space-separated txt file
    Args:
        path (string): file path including file name
        poses (List[np.ndarray]): list of 4x4 poses (T_v_i vehicle and inertial frames)
        times (List[int]): list of times for poses
    """
    with open(path, "w") as file:
        # Writing each time (nanoseconds) and pose to file
        for ts, pose in zip(times, poses):
            line = [ts]
            line.extend(pose.reshape(16)[:12].tolist())
            file.write(" ".join(str(num) for num in line))
            file.write("\n")


def read_traj_file(path):
    """Reads trajectory from a space-separated txt file
    Args:
        path (string): file path including file name
    Returns:
        (List[np.ndarray]): list of 4x4 poses
        (List[int]): list of times in microseconds
    """
    with open(path, "r") as file:
        # read each time and pose to lists
        poses = []
        times = []

        for line in file:
            line_split = line.strip().split()
            values = [float(v) for v in line_split[1:]]
            pose = np.zeros((4, 4), dtype=np.float64)
            pose[0, 0:4] = values[0:4]
            pose[1, 0:4] = values[4:8]
            pose[2, 0:4] = values[8:12]
            pose[3, 3] = 1.0
            poses.append(enforce_orthog(pose))
            times.append(int(line_split[0]))

    return poses, times


def read_traj_file2(path):
    """Reads trajectory from a space-separated txt file
    Args:
        path (string): file path including file name
    Returns:
        (List[np.ndarray]): list of 4x4 poses
        (List[int]): list of times in microseconds
    """
    with open(path, "r") as file:
        # read each time and pose to lists
        poses = []
        pred_times = []
        ref_times = []
        cov_matrices = []
        has_cov = True

        for line in file:
            line_split = line.strip().split()
            values = [float(v) for v in line_split[2:]]
            pose = np.zeros((4, 4), dtype=np.float64)
            pose[0, 0:4] = values[0:4]
            pose[1, 0:4] = values[4:8]
            pose[2, 0:4] = values[8:12]
            pose[3, 3] = 1.0
            poses.append(enforce_orthog(pose))
            pred_times.append(int(line_split[0]))
            ref_times.append(int(line_split[1]))
            if not has_cov:
                continue
            if len(values) == 48:
                cov_matrix = np.array(values[12:]).reshape(6, 6)
            else:
                cov_matrix = np.identity(6)
                has_cov = False
            cov_matrices.append(cov_matrix)

    return poses, pred_times, ref_times, cov_matrices, has_cov


def read_traj_file_gt(path, T_ab, dim):
    """Reads trajectory from a comma-separated file, see Boreas documentation for format
    Args:
        path (string): file path including file name
        T_ab (np.ndarray): 4x4 transformation matrix for calibration. Poses read are in frame 'b', output in frame 'a'
        dim (int): dimension for evaluation. Set to '3' for 3D or '2' for 2D
    Returns:
        (List[np.ndarray]): list of 4x4 poses (from world to sensor frame)
        (List[int]): list of times in microseconds
    """
    with open(path, "r") as f:
        lines = f.readlines()
    poses = []
    times = []

    T_ab = enforce_orthog(T_ab)
    for line in lines[1:]:
        pose, time = convert_line_to_pose(line, dim)
        poses += [
            enforce_orthog(T_ab @ get_inverse_tf(pose))
        ]  # convert T_iv to T_vi and apply calibration
        times += [int(time)]  # microseconds
    return poses, times


def read_traj_file_gt2(path, dim=3):
    """Reads trajectory from a comma-separated file, see Boreas documentation for format
    Args:
        path (string): file path including file name
        T_ab (np.ndarray): 4x4 transformation matrix for calibration. Poses read are in frame 'b', output in frame 'a'
        dim (int): dimension for evaluation. Set to '3' for 3D or '2' for 2D
    Returns:
        (List[np.ndarray]): list of 4x4 poses
        (List[int]): list of times in microseconds
    """
    with open(path, "r") as f:
        lines = f.readlines()
    poses = []
    times = []
    for line in lines[1:]:
        pose, time = convert_line_to_pose(line, dim)
        poses.append(pose)
        times.append(time)  # microseconds
    return poses, times


def convert_line_to_pose(line, dim=3):
    """Reads trajectory from list of strings (single row of the comma-separeted groundtruth file). See Boreas
    documentation for format
    Args:
        line (List[string]): list of strings
        dim (int): dimension for evaluation. Set to '3' for 3D or '2' for 2D
    Returns:
        (np.ndarray): 4x4 SE(3) pose
        (int): time in nanoseconds
    """
    # returns T_iv
    line = line.replace("\n", ",").split(",")
    line = [float(i) for i in line[:-1]]
    # x, y, z -> 1, 2, 3
    # roll, pitch, yaw -> 7, 8, 9
    T = np.eye(4, dtype=np.float64)
    T[0, 3] = line[1]  # x
    T[1, 3] = line[2]  # y
    # Note, yawPitchRollToRot returns C_v_i, where v is vehicle/sensor frame and i is stationary frame
    # For SE(3) state, we want C_i_v (to match r_i loaded above), and so we take transpose
    if dim == 3:
        T[2, 3] = line[3]  # z
        T[:3, :3] = yawPitchRollToRot(line[9], line[8], line[7])
    elif dim == 2:
        T[:3, :3] = yawPitchRollToRot(line[9], np.round(line[8] / np.pi) * np.pi, np.round(line[7] / np.pi) * np.pi)
    else:
        raise ValueError(
            "Invalid dim value in convert_line_to_pose. Use either 2 or 3."
        )
    time = int(line[0])
    return T, time<|MERGE_RESOLUTION|>--- conflicted
+++ resolved
@@ -5,14 +5,8 @@
 from time import time
 
 import matplotlib.pyplot as plt
-<<<<<<< HEAD
 import numpy as np
-=======
-from pyboreas.utils.utils import get_inverse_tf, rotation_error, translation_error, enforce_orthog, yawPitchRollToRot, \
-    get_time_from_filename
-from pylgmath import se3op, Transformation
->>>>>>> ef5547a1
-from pylgmath import Transformation
+from pylgmath import Transformation, se3op
 from pysteam.evaluable.se3 import SE3StateVar
 from pysteam.evaluable.vspace import VSpaceStateVar
 from pysteam.problem import OptimizationProblem
@@ -274,7 +268,6 @@
     )
     plt.close()
 
-<<<<<<< HEAD
 
 def plot_loc_stats(
     seq, plot_dir, T_loc, T_gt, errs, consist=[], Xi=[], Cov=[], has_cov=False
@@ -285,14 +278,7 @@
     path_gt = np.array(
         [np.linalg.inv(T_i_vk)[:3, 3] for T_i_vk in T_gt], dtype=np.float64
     )
-=======
-def plot_loc_stats(seq, plot_dir, T_loc, T_gt, errs, consist=[], Xi=[], Cov=[], has_cov=False):
-    path_loc = np.array([np.linalg.inv(T_i_vk)[:3, 3] for T_i_vk in T_loc], dtype=np.float64)
-    path_gt = np.array([np.linalg.inv(T_i_vk)[:3, 3] for T_i_vk in T_gt], dtype=np.float64)
->>>>>>> ef5547a1
-
     # path_loc, path_gt = get_path_from_Tvi_list(T_loc, T_gt)
-
     # plot of path
     plt.figure(figsize=(6, 6))
     plt.plot(path_loc[:, 0], path_loc[:, 1], "b", linewidth=0.5, label="Estimate")
@@ -316,123 +302,77 @@
     plt.close()
 
     # plot of errors vs. time
-<<<<<<< HEAD
-    # plt.rcParams.update({"text.usetex": True})
-    fig, axs = plt.subplots(6, 1, figsize=(6, 12))
-    Sigma = 3 * np.sqrt(Cov)
-    axs[0].plot(Xi[:, 0], color="limegreen", linewidth=1)
-    axs[0].plot(Sigma[:, 0], color="k", linewidth=1)
-    axs[0].plot(-Sigma[:, 0], color="k", linewidth=1)
-    axs[0].set_ylabel("rho_1")
-
-    axs[1].plot(Xi[:, 1], color="limegreen", linewidth=1)
-    axs[1].plot(Sigma[:, 1], color="k", linewidth=1)
-    axs[1].plot(-Sigma[:, 1], color="k", linewidth=1)
-    axs[1].set_ylabel("rho_2")
-
-    axs[2].plot(Xi[:, 2], color="limegreen", linewidth=1)
-    axs[2].plot(Sigma[:, 2], color="k", linewidth=1)
-    axs[2].plot(-Sigma[:, 2], color="k", linewidth=1)
-    axs[2].set_ylabel("rho_3")
-
-    axs[3].plot(Xi[:, 3], color="limegreen", linewidth=1)
-    axs[3].plot(Sigma[:, 3], color="k", linewidth=1)
-    axs[3].plot(-Sigma[:, 3], color="k", linewidth=1)
-    axs[3].set_ylabel("psi_1")
-
-    axs[4].plot(Xi[:, 4], color="limegreen", linewidth=1)
-    axs[4].plot(Sigma[:, 4], color="k", linewidth=1)
-    axs[4].plot(-Sigma[:, 4], color="k", linewidth=1)
-    axs[4].set_ylabel("psi_2")
-
-    axs[5].plot(Xi[:, 5], color="limegreen", linewidth=1)
-    axs[5].plot(Sigma[:, 5], color="k", linewidth=1)
-    axs[5].plot(-Sigma[:, 5], color="k", linewidth=1)
-    axs[5].set_ylabel("psi_3")
-    axs[5].set_xlabel("time (s)")
-    plt.savefig(
-        os.path.join(plot_dir, seq[:-4] + "_errs.pdf"),
-        pad_inches=0,
-        bbox_inches="tight",
-    )
-    plt.close()
+    if len(Xi) > 0 and len(Cov) > 0:
+        # plt.rcParams.update({"text.usetex": True})
+        fig, axs = plt.subplots(6, 1, figsize=(6, 12))
+        Sigma = 3 * np.sqrt(Cov)
+        axs[0].plot(Xi[:, 0], color="limegreen", linewidth=1)
+        axs[0].plot(Sigma[:, 0], color="k", linewidth=1)
+        axs[0].plot(-Sigma[:, 0], color="k", linewidth=1)
+        axs[0].set_ylabel("rho_1")
+
+        axs[1].plot(Xi[:, 1], color="limegreen", linewidth=1)
+        axs[1].plot(Sigma[:, 1], color="k", linewidth=1)
+        axs[1].plot(-Sigma[:, 1], color="k", linewidth=1)
+        axs[1].set_ylabel("rho_2")
+
+        axs[2].plot(Xi[:, 2], color="limegreen", linewidth=1)
+        axs[2].plot(Sigma[:, 2], color="k", linewidth=1)
+        axs[2].plot(-Sigma[:, 2], color="k", linewidth=1)
+        axs[2].set_ylabel("rho_3")
+
+        axs[3].plot(Xi[:, 3], color="limegreen", linewidth=1)
+        axs[3].plot(Sigma[:, 3], color="k", linewidth=1)
+        axs[3].plot(-Sigma[:, 3], color="k", linewidth=1)
+        axs[3].set_ylabel("psi_1")
+
+        axs[4].plot(Xi[:, 4], color="limegreen", linewidth=1)
+        axs[4].plot(Sigma[:, 4], color="k", linewidth=1)
+        axs[4].plot(-Sigma[:, 4], color="k", linewidth=1)
+        axs[4].set_ylabel("psi_2")
+
+        axs[5].plot(Xi[:, 5], color="limegreen", linewidth=1)
+        axs[5].plot(Sigma[:, 5], color="k", linewidth=1)
+        axs[5].plot(-Sigma[:, 5], color="k", linewidth=1)
+        axs[5].set_ylabel("psi_3")
+        axs[5].set_xlabel("time (s)")
+        plt.savefig(
+            os.path.join(plot_dir, seq[:-4] + "_errs.pdf"),
+            pad_inches=0,
+            bbox_inches="tight",
+        )
+        plt.close()
+
+        e = np.array(errs)
+        fig, axs = plt.subplots(2, 2, figsize=(8, 7))
+        axs[0, 0].hist(e[:, 0], bins=20)
+        axs[0, 0].set_title("Lateral Error (m)")
+        axs[0, 1].hist(e[:, 1], bins=20)
+        axs[0, 1].set_title("Longitudinal Error (m)")
+        axs[1, 0].hist(e[:, 2], bins=20)
+        axs[1, 0].set_title("Vertical Error (m)")
+        axs[1, 1].hist(e[:, 3], bins=20)
+        axs[1, 1].set_title("Orientation Error (deg)")
+        plt.savefig(
+            os.path.join(plot_dir, seq[:-4] + "_hist.pdf"),
+            pad_inches=0,
+            bbox_inches="tight",
+        )
+        plt.close()
 
     e = np.array(errs)
-    fig, axs = plt.subplots(2, 2, figsize=(8, 7))
-    axs[0, 0].hist(e[:, 0], bins=20)
-    axs[0, 0].set_title("Lateral Error (m)")
-    axs[0, 1].hist(e[:, 1], bins=20)
-    axs[0, 1].set_title("Longitudinal Error (m)")
-    axs[1, 0].hist(e[:, 2], bins=20)
-    axs[1, 0].set_title("Vertical Error (m)")
-    axs[1, 1].hist(e[:, 3], bins=20)
-    axs[1, 1].set_title("Orientation Error (deg)")
+    fig, axs = plt.subplots(1, 3, figsize=(12, 4))
+    axs[0].hist(e[:, 0], bins=20)
+    axs[0].set_title("Lateral Error (m)")
+    axs[1].hist(e[:, 1], bins=20)
+    axs[1].set_title("Longitudinal Error (m)")
+    axs[2].hist(e[:, 5], bins=20)
+    axs[2].set_title("Yaw Error (deg)")
     plt.savefig(
         os.path.join(plot_dir, seq[:-4] + "_hist.pdf"),
         pad_inches=0,
         bbox_inches="tight",
     )
-=======
-    if len(Xi) > 0 and len(Cov) > 0:
-        # plt.rcParams.update({"text.usetex": True})
-        fig, axs = plt.subplots(6, 1, figsize=(6, 12))
-        Sigma = 3 * np.sqrt(Cov)
-        axs[0].plot(Xi[:, 0], color='limegreen', linewidth=1)
-        axs[0].plot(Sigma[:, 0], color='k', linewidth=1)
-        axs[0].plot(-Sigma[:, 0], color='k', linewidth=1)
-        axs[0].set_ylabel('rho_1')
-
-        axs[1].plot(Xi[:, 1], color='limegreen', linewidth=1)
-        axs[1].plot(Sigma[:, 1], color='k', linewidth=1)
-        axs[1].plot(-Sigma[:, 1], color='k', linewidth=1)
-        axs[1].set_ylabel('rho_2')
-
-        axs[2].plot(Xi[:, 2], color='limegreen', linewidth=1)
-        axs[2].plot(Sigma[:, 2], color='k', linewidth=1)
-        axs[2].plot(-Sigma[:, 2], color='k', linewidth=1)
-        axs[2].set_ylabel('rho_3')
-
-        axs[3].plot(Xi[:, 3], color='limegreen', linewidth=1)
-        axs[3].plot(Sigma[:, 3], color='k', linewidth=1)
-        axs[3].plot(-Sigma[:, 3], color='k', linewidth=1)
-        axs[3].set_ylabel('psi_1')
-
-        axs[4].plot(Xi[:, 4], color='limegreen', linewidth=1)
-        axs[4].plot(Sigma[:, 4], color='k', linewidth=1)
-        axs[4].plot(-Sigma[:, 4], color='k', linewidth=1)
-        axs[4].set_ylabel('psi_2')
-
-        axs[5].plot(Xi[:, 5], color='limegreen', linewidth=1)
-        axs[5].plot(Sigma[:, 5], color='k', linewidth=1)
-        axs[5].plot(-Sigma[:, 5], color='k', linewidth=1)
-        axs[5].set_ylabel('psi_3')
-        axs[5].set_xlabel('time (s)')
-        plt.savefig(os.path.join(plot_dir, seq[:-4] + '_errs.pdf'), pad_inches=0, bbox_inches='tight')
-        plt.close()
-
-        e = np.array(errs)
-        fig, axs = plt.subplots(2, 2, figsize=(8, 7))
-        axs[0, 0].hist(e[:, 0], bins=20)
-        axs[0, 0].set_title('Lateral Error (m)')
-        axs[0, 1].hist(e[:, 1], bins=20)
-        axs[0, 1].set_title('Longitudinal Error (m)')
-        axs[1, 0].hist(e[:, 2], bins=20)
-        axs[1, 0].set_title('Vertical Error (m)')
-        axs[1, 1].hist(e[:, 3], bins=20)
-        axs[1, 1].set_title('Orientation Error (deg)')
-        plt.savefig(os.path.join(plot_dir, seq[:-4] + '_hist.pdf'), pad_inches=0, bbox_inches='tight')
-        plt.close()
-
-    e = np.array(errs)
-    fig, axs = plt.subplots(1, 3, figsize=(12, 4))
-    axs[0].hist(e[:, 0], bins=20)
-    axs[0].set_title('Lateral Error (m)')
-    axs[1].hist(e[:, 1], bins=20)
-    axs[1].set_title('Longitudinal Error (m)')
-    axs[2].hist(e[:, 5], bins=20)
-    axs[2].set_title('Yaw Error (deg)')
-    plt.savefig(os.path.join(plot_dir, seq[:-4] + '_hist.pdf'), pad_inches=0, bbox_inches='tight')
->>>>>>> ef5547a1
     plt.close()
 
 
@@ -620,16 +560,11 @@
         err, path_lengths = calc_sequence_errors(T_gt_seq, T_pred_seq, step_size)
         t_err, r_err, t_err_len, r_err_len = get_stats(err, path_lengths)
 
-<<<<<<< HEAD
         print(seq[i], "took", str(time() - ts), " seconds")
-        print("Error: ", t_err, " %, ", r_err, " deg/m \n")
-=======
-        print(seq[i], 'took', str(time() - ts), ' seconds')
         # print('Error: ', t_err, ' %, ', r_err, ' deg/m \n')
         print(f"& {t_err_2d:.2f} & {r_err_2d:.4f} & {t_err:.2f} & {r_err:.4f} \\\\")
 
         err_list.append([t_err, r_err])
->>>>>>> ef5547a1
 
         if plot_dir:
             plot_stats(
@@ -718,19 +653,6 @@
             poses, times = read_traj_file_gt(filepath, T_calib, dim)
             times_np = np.stack(times)
 
-<<<<<<< HEAD
-            filepath = os.path.join(
-                path, dir, "applanix/camera_poses.csv"
-            )  # read in timestamps of camera groundtruth
-            _, ctimes = read_traj_file_gt(filepath, np.identity(4), dim)
-            istart = np.searchsorted(times_np, ctimes[0])
-            iend = np.searchsorted(times_np, ctimes[-1])
-            poses = poses[istart:iend]
-            times = times[istart:iend]
-            crop += [(istart, iend)]
-            if times[0] < ctimes[0] or times[-1] > ctimes[-1]:
-                raise ValueError("Invalid start and end indices for groundtruth.")
-=======
             ## TODO: this is temporary. revert the following changes
             # filepath = os.path.join(path, dir, 'applanix/camera_poses.csv')  # read in timestamps of camera groundtruth
             # _, ctimes = read_traj_file_gt(filepath, np.identity(4), dim)
@@ -743,7 +665,6 @@
             crop += [(istart, iend)]
             # if times[0] < ctimes[0] or times[-1] > ctimes[-1]:
             #     raise ValueError('Invalid start and end indices for groundtruth.')
->>>>>>> ef5547a1
 
         elif dim == 2:
             filepath = os.path.join(
@@ -815,6 +736,7 @@
 
     return all_times, seq_lens, crop
 
+
 def write_traj_file(path, poses, times):
     """Writes trajectory into a space-separated txt file
     Args:
@@ -967,7 +889,11 @@
         T[2, 3] = line[3]  # z
         T[:3, :3] = yawPitchRollToRot(line[9], line[8], line[7])
     elif dim == 2:
-        T[:3, :3] = yawPitchRollToRot(line[9], np.round(line[8] / np.pi) * np.pi, np.round(line[7] / np.pi) * np.pi)
+        T[:3, :3] = yawPitchRollToRot(
+            line[9],
+            np.round(line[8] / np.pi) * np.pi,
+            np.round(line[7] / np.pi) * np.pi,
+        )
     else:
         raise ValueError(
             "Invalid dim value in convert_line_to_pose. Use either 2 or 3."
