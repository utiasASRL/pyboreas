import os.path as osp
from pathlib import Path

import cv2
import numpy as np

from pyboreas.data.bounding_boxes import BoundingBoxes
from pyboreas.data.pointcloud import PointCloud
<<<<<<< HEAD
=======
from pyboreas.utils.utils import get_transform, yawPitchRollToRot, get_time_from_filename, get_time_from_filename_microseconds, load_lidar
from pyboreas.utils.utils import get_gt_data_for_frame, get_closest_index, get_inverse_tf
>>>>>>> ef5547a1
from pyboreas.utils.radar import load_radar, radar_polar_to_cartesian
from pyboreas.utils.utils import (
    get_closest_index,
    get_gt_data_for_frame,
    get_inverse_tf,
    get_time_from_filename,
    get_transform,
    load_lidar,
)
from pyboreas.vis.vis_utils import vis_camera, vis_lidar, vis_radar


class Sensor:
    def __init__(self, path):
        self.path = path
        self.labelFolder = "labels"
        p = Path(path)
        self.frame = p.stem
        self.sensType = p.parts[-2]
        self.seqID = p.parts[-3]
        self.seq_root = str(Path(*p.parts[:-2]))
        self.sensor_root = osp.join(self.seq_root, self.sensType)
        self.pose = np.identity(4, dtype=np.float64)  # T_enu_sensor
<<<<<<< HEAD
        self.velocity = np.zeros(
            (6, 1)
        )  # 6 x 1 velocity in ENU frame [v_se_in_e; w_se_in_e]
        self.body_rate = np.zeros(
            (6, 1)
        )  # 6 x 1 velocity in sensor frame [v_se_in_s; w_se_in_s]
=======
        self.velocity = np.zeros((6, 1))   # 6 x 1 velocity in ENU frame [v_se_in_e; w_se_in_e]
        self.body_rate = np.zeros((6, 1))  # 6 x 1 velocity in sensor frame [v_se_in_s; w_se_in_s]
>>>>>>> ef5547a1
        self.timestamp = get_time_from_filename(self.frame)
        self.timestamp_micro = get_time_from_filename_microseconds(self.frame)

    def init_pose(self, data=None):
        """Initializes pose variables with ground truth applanix data
        Args:
            data (list): A list of floats corresponding to the line from the sensor_pose.csv file
                with the matching timestamp
        """
        if data is not None:
            gt = [float(x) for x in data]
        else:
            gt = get_gt_data_for_frame(self.seq_root, self.sensType, self.frame)
        self.pose = get_transform(gt)
        wbar = np.array([gt[12], gt[11], gt[10]]).reshape(3, 1)
        wbar = np.matmul(self.pose[:3, :3], wbar).squeeze()
        self.velocity = np.array(
            [gt[4], gt[5], gt[6], wbar[0], wbar[1], wbar[2]]
        ).reshape(6, 1)
        vbar = np.array([gt[4], gt[5], gt[6]]).reshape(3, 1)
        vbar = np.matmul(self.pose[:3, :3].T, vbar).squeeze()
        self.body_rate = np.array(
            [vbar[0], vbar[1], vbar[2], gt[12], gt[11], gt[10]]
        ).reshape(6, 1)

    def get_bounding_boxes(self, seqLabelFiles=[], seqLabelTimes=[], seqLabelPoses=[]):
        self.bbs = BoundingBoxes()
        labelPath = osp.join(self.seq_root, self.labelFolder, self.frame + ".txt")
        if osp.exists(labelPath):
            self.bbs.load_from_file(labelPath)
        else:
            if (
                len(seqLabelFiles) == 0
                or len(seqLabelTimes) == 0
                or len(seqLabelPoses) == 0
            ):
                return None
            idx = get_closest_index(self.timestamp, seqLabelTimes)
            if idx == 0 or idx == len(seqLabelTimes) - 1:
                self.bbs.load_from_file(seqLabelFiles[idx])
                T_enu_lidar = seqLabelPoses[idx]
                T = np.matmul(get_inverse_tf(self.pose), T_enu_lidar)
                self.bbs.transform(T)
            else:
                self.bbs.interpolate(
                    idx,
                    self.timestamp,
                    self.pose,
                    seqLabelFiles,
                    seqLabelTimes,
                    seqLabelPoses,
                )
        return self.bbs


class Lidar(Sensor, PointCloud):
    def __init__(self, path):
        Sensor.__init__(self, path)
        self.points = None
        self.bbs = None

    def load_data(self):
        self.points = load_lidar(self.path)
        return self.points

    def visualize(self, **kwargs):
        return vis_lidar(self, **kwargs)

    def unload_data(self):
        self.points = None

    def has_bbs(self):
        labelPath = osp.join(self.seq_root, self.labelFolder, self.frame + ".txt")
        return osp.exists(labelPath)


class Camera(Sensor):
    def __init__(self, path):
        Sensor.__init__(self, path)
        self.img = None

    def load_data(self):
        img = cv2.imread(self.path)
        self.img = cv2.cvtColor(img, cv2.COLOR_BGR2RGB)
        return self.img

    def visualize(self, **kwargs):
        return vis_camera(self, **kwargs)

    def unload_data(self):
        self.img = None


class Radar(Sensor):
    def __init__(self, path):
        Sensor.__init__(self, path)
        self.resolution = 0.0596
        self.timestamps = None
        self.azimuths = None
        self.polar = None
        self.cartesian = None
        self.mask = None

    def load_data(self):
        # Loads polar radar data, timestamps, azimuths, and resolution value
        # Additionally, loads a pre-computed cartesian radar image and binary mask if they exist.
        self.timestamps, self.azimuths, _, self.polar, self.resolution = load_radar(
            self.path
        )
        cart_path = osp.join(self.sensor_root, "cart", self.frame + ".png")
        if osp.exists(cart_path):
            self.cartesian = cv2.imread(cart_path, cv2.IMREAD_GRAYSCALE)
        mask_path = osp.join(self.sensor_root, "mask", self.frame + ".png")
        if osp.exists(mask_path):
            self.mask = cv2.imread(mask_path, cv2.IMREAD_GRAYSCALE)
        return self.timestamps, self.azimuths, self.polar

    def unload_data(self):
        self.timestamps = None
        self.azimuths = None
        self.polar = None
        self.cartesian = None
        self.mask = None

    def polar_to_cart(
        self, cart_resolution, cart_pixel_width, polar=None, in_place=True
    ):
        """Converts a polar scan from polar to Cartesian format
        Args:
            cart_resolution (float): resolution of the output Cartesian image in (m / pixel)
            cart_pixel_width (int): width of the output Cartesian image in pixels
            polar (np.ndarray): if supplied, this function will use this input and not self.polar.
            in_place (bool): if True, self.cartesian is updated.
        """
        if polar is None:
            polar = self.polar
        cartesian = radar_polar_to_cartesian(
            self.azimuths, polar, self.resolution, cart_resolution, cart_pixel_width
        )
        if in_place:
            self.cartesian = cartesian
        return cartesian

    def visualize(self, **kwargs):
        return vis_radar(self, **kwargs)<|MERGE_RESOLUTION|>--- conflicted
+++ resolved
@@ -6,17 +6,13 @@
 
 from pyboreas.data.bounding_boxes import BoundingBoxes
 from pyboreas.data.pointcloud import PointCloud
-<<<<<<< HEAD
-=======
-from pyboreas.utils.utils import get_transform, yawPitchRollToRot, get_time_from_filename, get_time_from_filename_microseconds, load_lidar
-from pyboreas.utils.utils import get_gt_data_for_frame, get_closest_index, get_inverse_tf
->>>>>>> ef5547a1
 from pyboreas.utils.radar import load_radar, radar_polar_to_cartesian
 from pyboreas.utils.utils import (
     get_closest_index,
     get_gt_data_for_frame,
     get_inverse_tf,
     get_time_from_filename,
+    get_time_from_filename_microseconds,
     get_transform,
     load_lidar,
 )
@@ -34,17 +30,12 @@
         self.seq_root = str(Path(*p.parts[:-2]))
         self.sensor_root = osp.join(self.seq_root, self.sensType)
         self.pose = np.identity(4, dtype=np.float64)  # T_enu_sensor
-<<<<<<< HEAD
         self.velocity = np.zeros(
             (6, 1)
         )  # 6 x 1 velocity in ENU frame [v_se_in_e; w_se_in_e]
         self.body_rate = np.zeros(
             (6, 1)
         )  # 6 x 1 velocity in sensor frame [v_se_in_s; w_se_in_s]
-=======
-        self.velocity = np.zeros((6, 1))   # 6 x 1 velocity in ENU frame [v_se_in_e; w_se_in_e]
-        self.body_rate = np.zeros((6, 1))  # 6 x 1 velocity in sensor frame [v_se_in_s; w_se_in_s]
->>>>>>> ef5547a1
         self.timestamp = get_time_from_filename(self.frame)
         self.timestamp_micro = get_time_from_filename_microseconds(self.frame)
 
