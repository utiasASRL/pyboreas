--- conflicted
+++ resolved
@@ -4,15 +4,14 @@
 from pathlib import Path
 
 import numpy as np
-<<<<<<< HEAD
-
-from pyboreas.data.splits import loc_reference, loc_test
+
+from pyboreas.data.splits import loc_reference
 from pyboreas.utils.odometry import plot_loc_stats, read_traj_file2, read_traj_file_gt2
 from pyboreas.utils.utils import (
     SE3Tose3,
     get_closest_index,
     get_inverse_tf,
-    rotation_error,
+    rotToRollPitchYaw,
 )
 
 
@@ -32,44 +31,20 @@
 
 
 def check_time_match(pred_times, gt_times):
-    assert len(pred_times) == len(gt_times)
+    assert len(pred_times) == len(
+        gt_times
+    ), f"pred time {len(pred_times)} is not equal to gt time {len(gt_times)}"
     p = np.array(pred_times)
     g = np.array(gt_times)
     assert np.sum(p - g) == 0
 
-=======
-from pyboreas.data.splits import loc_reference
-from pyboreas.utils.utils import get_inverse_tf, get_closest_index, \
-    rotation_error, SE3Tose3, rotToRollPitchYaw
-from pyboreas.utils.odometry import read_traj_file2, read_traj_file_gt2, plot_loc_stats
-
-def get_Tas(gtpath, seq, sensor='lidar'):
-    T_applanix_lidar = np.loadtxt(osp.join(gtpath, seq, 'calib', 'T_applanix_lidar.txt'))
-    if sensor == 'camera':
-        T_camera_lidar = np.loadtxt(osp.join(gtpath, seq, 'calib', 'T_camera_lidar.txt'))
-        return np.matmul(T_applanix_lidar, get_inverse_tf(T_camera_lidar))
-    elif sensor == 'radar':
-        T_radar_lidar = np.loadtxt(osp.join(gtpath, seq, 'calib', 'T_radar_lidar.txt'))
-        return np.matmul(T_applanix_lidar, get_inverse_tf(T_radar_lidar))
-    return T_applanix_lidar
-
-def check_time_match(pred_times, gt_times):
-    assert(len(pred_times) == len(gt_times)), f"pred time {len(pred_times)} is not equal to gt time {len(gt_times)}"
-    p = np.array(pred_times)
-    g = np.array(gt_times)
-    assert(np.sum(p - g) == 0)
->>>>>>> ef5547a1
 
 def check_ref_time_match(ref_times, gt_ref_times):
     indices = np.searchsorted(gt_ref_times, ref_times)
     p = np.array(ref_times)
     g = np.array(gt_ref_times)
-<<<<<<< HEAD
-    assert np.sum(g[indices] - p) == 0
-
-=======
-    assert(np.sum(g[indices] - p) == 0), f"{g[indices].shape} and {p.shape}"
->>>>>>> ef5547a1
+    assert np.sum(g[indices] - p) == 0, f"{g[indices].shape} and {p.shape}"
+
 
 def get_T_enu_s1(query_time, gt_times, gt_poses):
     closest = get_closest_index(query_time, gt_times)
@@ -78,72 +53,62 @@
 
 
 def compute_errors(Te):
-<<<<<<< HEAD
-    return [Te[0, 3], Te[1, 3], Te[2, 3], rotation_error(Te) * 180 / np.pi]
-
-=======
     r, p, y = rotToRollPitchYaw(Te[:3, :3])
-    return [Te[0, 3], Te[1, 3], Te[2, 3], r * 180 / np.pi, p* 180 / np.pi, y* 180 / np.pi]
->>>>>>> ef5547a1
+    return [
+        Te[0, 3],
+        Te[1, 3],
+        Te[2, 3],
+        r * 180 / np.pi,
+        p * 180 / np.pi,
+        y * 180 / np.pi,
+    ]
+
 
 def root_mean_square(errs):
     return np.sqrt(np.mean(np.power(np.array(errs), 2), axis=0)).squeeze()
 
 
-<<<<<<< HEAD
 def eval_local(
-    predpath, gtpath, gt_seqs, gt_ref_seq, radar=False, ref="lidar", plot_dir=None
+    predpath,
+    gtpath,
+    gt_ref_seq,
+    ref_sensor="lidar",
+    test_sensor="lidar",
+    dim=3,
+    plot_dir=None,
 ):
-    dim = 2 if radar else 3
     pred_files = sorted(
         [
             f
             for f in os.listdir(predpath)
-            if f.startswith("boreas-20") and f.endswith(".txt")
+            if f.startswith("boreas-20") and f.endswith(".txt") and "err" not in f
         ]
     )
-    assert len(pred_files) == len(gt_seqs), "{} {}".format(pred_files, gt_seqs)
-    for predfile in pred_files:
-        if Path(predfile).stem.split(".")[0] not in gt_seqs:
-            raise Exception("prediction file doesn't match ground truth sequence list")
-
-    gt_ref_poses, gt_ref_times = read_traj_file_gt2(
-        osp.join(gtpath, gt_ref_seq, "applanix", ref + "_poses.csv"), dim=dim
-    )
-=======
-def eval_local(predpath, gtpath, gt_ref_seq, ref_sensor='lidar', test_sensor='lidar', dim=3, plot_dir=None):
-    pred_files = sorted([f for f in os.listdir(predpath) if f.startswith('boreas-20') and f.endswith('.txt') and 'err' not in f])
     gt_seqs = []
     for predfile in pred_files:
-        if Path(predfile).stem.split('.')[0] not in os.listdir(gtpath):
-            raise Exception(f"prediction file {predfile} doesn't match ground truth sequence list")
-        gt_seqs.append(Path(predfile).stem.split('.')[0])
-
-    gt_ref_poses, gt_ref_times = read_traj_file_gt2(osp.join(gtpath, gt_ref_seq, 'applanix', ref_sensor + '_poses.csv'), dim=dim)
->>>>>>> ef5547a1
+        if Path(predfile).stem.split(".")[0] not in os.listdir(gtpath):
+            raise Exception(
+                f"prediction file {predfile} doesn't match ground truth sequence list"
+            )
+        gt_seqs.append(Path(predfile).stem.split(".")[0])
+
+    gt_ref_poses, gt_ref_times = read_traj_file_gt2(
+        osp.join(gtpath, gt_ref_seq, "applanix", ref_sensor + "_poses.csv"), dim=dim
+    )
     seq_rmse = []
     seq_consist = []
     seqs_have_cov = True
     for predfile, seq in zip(pred_files, gt_seqs):
-<<<<<<< HEAD
         print("Processing {}...".format(seq))
-        T_as = get_Tas(gtpath, seq, ref)
+        T_as = get_Tas(gtpath, seq, ref_sensor)
         T_sa = get_inverse_tf(T_as)
         pred_poses, pred_times, ref_times, cov_matrices, has_cov = read_traj_file2(
             osp.join(predpath, predfile)
         )
         seqs_have_cov *= has_cov
         gt_poses, gt_times = read_traj_file_gt2(
-            osp.join(gtpath, seq, "applanix", ref + "_poses.csv"), dim=dim
-        )
-=======
-        print('Processing {}...'.format(seq))
-        T_as = get_Tas(gtpath, seq, ref_sensor)
-        T_sa = get_inverse_tf(T_as)
-        pred_poses, pred_times, ref_times, cov_matrices, has_cov = read_traj_file2(osp.join(predpath, predfile))
-        seqs_have_cov *= has_cov
-        gt_poses, gt_times = read_traj_file_gt2(osp.join(gtpath, seq, 'applanix', test_sensor + '_poses.csv'), dim=dim)
->>>>>>> ef5547a1
+            osp.join(gtpath, seq, "applanix", test_sensor + "_poses.csv"), dim=dim
+        )
         # check that pred_times is a 1-to-1 match with gt_times
         check_time_match(pred_times, gt_times)
         # check that each ref time matches to one gps_ref_time
@@ -172,42 +137,30 @@
                 xi = SE3Tose3(T)
                 Xi.append(xi.squeeze())
                 c = xi.T @ cov_matrices[j] @ xi
-<<<<<<< HEAD
                 consist.append(
                     c[0, 0]
                 )  # assumes user has uploaded inverse covariance matrices
-=======
-                consist.append(c[0, 0])  # assumes user has uploaded inverse covariance matrices
->>>>>>> ef5547a1
                 Cov.append(1 / cov_matrices[j].diagonal())
         Xi = np.array(Xi)
         Cov = np.array(Cov)
         if plot_dir is not None:
-<<<<<<< HEAD
+            plot_err_file = osp.join(plot_dir, seq + "-err.txt")
+            print("Saving errs to {}...".format(plot_err_file))
+            np.savetxt(plot_err_file, np.array(errs))
             plot_loc_stats(
                 seq, plot_dir, T_pred_seq, T_gt_seq, errs, consist, Xi, Cov, has_cov
             )
         rmse = root_mean_square(errs)
         seq_rmse.append(rmse)
         print(
-            "RMSE: x: {} m y: {} m z: {} m phi: {} deg".format(
-                rmse[0], rmse[1], rmse[2], rmse[3]
+            "RMSE: x: {} m y: {} m z: {} m roll: {} deg pitch: {} deg yaw: {} deg".format(
+                rmse[0], rmse[1], rmse[2], rmse[3], rmse[4], rmse[5]
             )
         )
-=======
-            plot_err_file = osp.join(plot_dir, seq + '-err.txt')
-            print('Saving errs to {}...'.format(plot_err_file))
-            np.savetxt(plot_err_file, np.array(errs))
-            plot_loc_stats(seq, plot_dir, T_pred_seq, T_gt_seq, errs, consist, Xi, Cov, has_cov)
-        rmse = root_mean_square(errs)
-        seq_rmse.append(rmse)
-        print('RMSE: x: {} m y: {} m z: {} m roll: {} deg pitch: {} deg yaw: {} deg'.format(rmse[0], rmse[1], rmse[2], rmse[3], rmse[4], rmse[5]))
->>>>>>> ef5547a1
         c = -1
         if has_cov:
             c = np.sqrt(max(0, np.mean(consist) / 6.0))
             # c = np.mean(np.sqrt(np.array(consist) / 6.0))
-<<<<<<< HEAD
             print("Consistency: {}".format(c))
         seq_consist.append(c)
         print(" ")
@@ -215,32 +168,19 @@
     seq_rmse = np.array(seq_rmse)
     rmse = np.mean(seq_rmse, axis=0).squeeze()
     print(
-        "Overall RMSE: x: {} m y: {} m z: {} m phi: {} deg".format(
-            rmse[0], rmse[1], rmse[2], rmse[3]
+        "Overall RMSE: x: {} m y: {} m z: {} m roll: {} deg pitch: {} deg yaw: {} deg".format(
+            rmse[0], rmse[1], rmse[2], rmse[3], rmse[4], rmse[5]
         )
     )
     c = -1
     if seqs_have_cov:
         c = np.mean(seq_consist)
         print("Overall Consistency: {}".format(c))
-=======
-            print('Consistency: {}'.format(c))
-        seq_consist.append(c)
-        print(' ')
-
-    seq_rmse = np.array(seq_rmse)
-    rmse = np.mean(seq_rmse, axis=0).squeeze()
-    print('Overall RMSE: x: {} m y: {} m z: {} m roll: {} deg pitch: {} deg yaw: {} deg'.format(rmse[0], rmse[1], rmse[2], rmse[3], rmse[4], rmse[5]))
-    c = -1
-    if seqs_have_cov:
-        c = np.mean(seq_consist)
-        print('Overall Consistency: {}'.format(c))
->>>>>>> ef5547a1
         con = np.array(seq_consist).reshape(-1, 1)
         errs = np.concatenate((seq_rmse, con), -1)
     else:
         errs = seq_rmse
-<<<<<<< HEAD
+
     return errs, gt_seqs
 
 
@@ -249,43 +189,38 @@
     parser.add_argument("--pred", type=str, help="path to prediction files")
     parser.add_argument("--gt", type=str, help="path to groundtruth sequences")
     parser.add_argument(
-        "--radar",
-        dest="radar",
-        action="store_true",
-        help="evaluate radar odometry in SE(2)",
+        "--ref_seq",
+        default=loc_reference,
+        type=str,
+        help="Which sequence to use as a reference",
     )
     parser.add_argument(
-        "--ref",
+        "--ref_sensor",
         default="lidar",
         type=str,
         help="Which sensor to use as a reference (camera|lidar|radar)",
     )
-    parser.set_defaults(radar=False)
+    parser.add_argument(
+        "--test_sensor",
+        default="lidar",
+        type=str,
+        help="Which sensor to use as a reference (camera|lidar|radar)",
+    )
+    parser.add_argument("--dim", default=3, type=int, help="SE(3) or SE(2)")
+    parser.add_argument("--plot", type=str, help="path to save plots")
     args = parser.parse_args()
-    assert args.ref in ["camera", "lidar", "radar"]
-    gt_seqs = [x[0] for x in loc_test]
-    gt_ref_seq = loc_reference
-    eval_local(args.pred, args.gt, gt_seqs, gt_ref_seq, args.radar, args.ref)
-=======
-
-    return errs, gt_seqs
-
-
-if __name__ ==  '__main__':
-    parser = argparse.ArgumentParser()
-    parser.add_argument('--pred', type=str, help='path to prediction files')
-    parser.add_argument('--gt', type=str, help='path to groundtruth sequences')
-    parser.add_argument('--ref_seq', default=loc_reference, type=str, help='Which sequence to use as a reference')
-    parser.add_argument('--ref_sensor', default='lidar', type=str, help='Which sensor to use as a reference (camera|lidar|radar)')
-    parser.add_argument('--test_sensor', default='lidar', type=str, help='Which sensor to use as a reference (camera|lidar|radar)')
-    parser.add_argument('--dim', default=3, type=int, help='SE(3) or SE(2)')
-    parser.add_argument('--plot', type=str, help='path to save plots')
-    args = parser.parse_args()
-    assert(args.ref_sensor in ['camera', 'lidar', 'radar'])
-    assert(args.test_sensor in ['camera', 'lidar', 'radar'])
-    assert(args.dim in [2, 3])
-    if args.ref_sensor == 'radar' or args.test_sensor == 'radar':
-        assert(args.dim == 2)
+    assert args.ref_sensor in ["camera", "lidar", "radar"]
+    assert args.test_sensor in ["camera", "lidar", "radar"]
+    assert args.dim in [2, 3]
+    if args.ref_sensor == "radar" or args.test_sensor == "radar":
+        assert args.dim == 2
     os.makedirs(args.plot, exist_ok=True)
-    eval_local(args.pred, args.gt, args.ref_seq, args.ref_sensor, args.test_sensor, args.dim, args.plot)
->>>>>>> ef5547a1
+    eval_local(
+        args.pred,
+        args.gt,
+        args.ref_seq,
+        args.ref_sensor,
+        args.test_sensor,
+        args.dim,
+        args.plot,
+    )