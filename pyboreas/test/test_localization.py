import os.path as osp
import unittest

import numpy as np
from pylgmath import so3op

from pyboreas.eval.localization import eval_local
<<<<<<< HEAD
=======
from pyboreas.utils.utils import get_inverse_tf, se3ToSE3, rotToYawPitchRoll
>>>>>>> ef5547a1
from pyboreas.utils.odometry import read_traj_file_gt2
from pyboreas.utils.utils import get_inverse_tf, rotation_error, se3ToSE3


# gt: 4 x 4 x N
# pred: 4 x 4
def get_matching_pose(pred, gt):
    return np.argmin(
        (gt[0, 3, :] - pred[0, 3]) ** 2 + (gt[1, 3, :] - pred[1, 3]) ** 2, axis=0
    )


def gen_fake_submission(gtpath, gt_ref_seq, ref, seq, predpath, dim=3):
    gt_ref_poses, gt_ref_times = read_traj_file_gt2(
        osp.join(gtpath, gt_ref_seq, "applanix", ref + "_poses.csv"), dim=dim
    )
    pred_poses, pred_times = read_traj_file_gt2(
        osp.join(gtpath, seq, "applanix", ref + "_poses.csv"), dim=dim
    )
    gt = np.stack(gt_ref_poses, -1)
    f = open(osp.join(predpath, seq + ".txt"), "w")
    for i, p in enumerate(pred_poses):
        idx = get_matching_pose(p, gt)
        T_s1_s2 = get_inverse_tf(gt_ref_poses[idx]) @ p
        xi = np.zeros((6, 1))
        xi[0, 0] = np.random.normal(0, np.sqrt(0.1))
        xi[1, 0] = np.random.normal(0, np.sqrt(0.1))
        xi[2, 0] = np.random.normal(0, np.sqrt(0.1))
        xi[3, 0] = np.random.normal(0, np.sqrt(0.01))
        xi[4, 0] = np.random.normal(0, np.sqrt(0.01))
        xi[5, 0] = np.random.normal(0, np.sqrt(0.01))
        T_s1_s2 = se3ToSE3(xi) @ T_s1_s2
        s = "{} {} ".format(pred_times[i], gt_ref_times[idx])
        t = [str(x) for x in T_s1_s2.reshape(-1)[:12]]
        s += " ".join(t)
        s += " "
        cov = np.identity(6)
        cov[0, 0] = 1 / 0.1
        cov[1, 1] = 1 / 0.1
        cov[2, 2] = 1 / 0.1
        cov[3, 3] = 1 / 0.01
        cov[4, 4] = 1 / 0.01
        cov[5, 5] = 1 / 0.01
        c = [str(x) for x in cov.reshape(-1)]
        s += " ".join(c)
        s += "\n"
        f.write(s)
    f.close()


class LocalizationTestCase(unittest.TestCase):
    def test_fake_submission(self):
        pred = "pyboreas/test/demo/pred/loc"
        if not osp.exists(pred):
<<<<<<< HEAD
            pred = "/tmp/"
        gt = "pyboreas/test/demo/gt"
        ref_seq = "boreas-2021-08-05-13-34"
        ref = "lidar"
        seqs = ["boreas-2021-09-02-11-42"]
        dim = 3
        radar = True if dim == 2 else False
=======
            pred = '/tmp/'
        gt = 'pyboreas/test/demo/gt'
        ref_seq = 'boreas-2021-08-05-13-34'
        ref = 'lidar'
        seqs = ['boreas-2021-09-02-11-42']
>>>>>>> ef5547a1
        np.random.seed(42)
        for seq in seqs:
            gen_fake_submission(gt, ref_seq, ref, seq, pred, dim=3)
        results = eval_local(pred, gt, ref_seq, ref_sensor='lidar', test_sensor='lidar', dim=3, plot_dir=pred)
        errs = results[0][0]
        trans_rmse_expected_m = np.sqrt(0.1)
<<<<<<< HEAD
        C = so3op.vec2rot(
            np.array([np.sqrt(0.01), np.sqrt(0.01), np.sqrt(0.01)]).reshape(3, 1)
        )
        phi_rmse_expected_deg = rotation_error(C) * 180 / np.pi
=======

        # Monte Carlo simulation to get expected RMSE in r-p-y:
        size = 10000
        sigma = np.sqrt(0.01)
        C_arr = so3op.vec2rot(np.random.normal(0, sigma, 3 * size).reshape(size, 3, 1))
        r_list = []
        p_list = []
        y_list = []
        for C in C_arr:
            y, p, r = rotToYawPitchRoll(C)
            r_list.append(r)
            p_list.append(p)
            y_list.append(y)
        roll_rmse_expected_deg = np.sqrt(np.var(r_list)) * 180 / np.pi
        pitch_rmse_expected_deg = np.sqrt(np.var(p_list)) * 180 / np.pi
        yaw_rmse_expected_deg = np.sqrt(np.var(y_list)) * 180 / np.pi
>>>>>>> ef5547a1
        consistency_expected = 1.0
        self.assertTrue(np.abs(errs[0] - trans_rmse_expected_m) < 1e-2)
        self.assertTrue(np.abs(errs[1] - trans_rmse_expected_m) < 1e-2)
        self.assertTrue(np.abs(errs[2] - trans_rmse_expected_m) < 1e-2)
        self.assertTrue(np.abs(errs[3] - roll_rmse_expected_deg) < 5e-2)
        self.assertTrue(np.abs(errs[4] - pitch_rmse_expected_deg) < 5e-2)
        self.assertTrue(np.abs(errs[5] - yaw_rmse_expected_deg) < 5e-2)
        self.assertTrue(np.abs(errs[6] - consistency_expected) < 1e-2)


if __name__ == "__main__":
    unittest.main()<|MERGE_RESOLUTION|>--- conflicted
+++ resolved
@@ -5,12 +5,8 @@
 from pylgmath import so3op
 
 from pyboreas.eval.localization import eval_local
-<<<<<<< HEAD
-=======
-from pyboreas.utils.utils import get_inverse_tf, se3ToSE3, rotToYawPitchRoll
->>>>>>> ef5547a1
 from pyboreas.utils.odometry import read_traj_file_gt2
-from pyboreas.utils.utils import get_inverse_tf, rotation_error, se3ToSE3
+from pyboreas.utils.utils import get_inverse_tf, rotToYawPitchRoll, se3ToSE3
 
 
 # gt: 4 x 4 x N
@@ -63,33 +59,25 @@
     def test_fake_submission(self):
         pred = "pyboreas/test/demo/pred/loc"
         if not osp.exists(pred):
-<<<<<<< HEAD
             pred = "/tmp/"
         gt = "pyboreas/test/demo/gt"
         ref_seq = "boreas-2021-08-05-13-34"
         ref = "lidar"
         seqs = ["boreas-2021-09-02-11-42"]
-        dim = 3
-        radar = True if dim == 2 else False
-=======
-            pred = '/tmp/'
-        gt = 'pyboreas/test/demo/gt'
-        ref_seq = 'boreas-2021-08-05-13-34'
-        ref = 'lidar'
-        seqs = ['boreas-2021-09-02-11-42']
->>>>>>> ef5547a1
         np.random.seed(42)
         for seq in seqs:
             gen_fake_submission(gt, ref_seq, ref, seq, pred, dim=3)
-        results = eval_local(pred, gt, ref_seq, ref_sensor='lidar', test_sensor='lidar', dim=3, plot_dir=pred)
+        results = eval_local(
+            pred,
+            gt,
+            ref_seq,
+            ref_sensor="lidar",
+            test_sensor="lidar",
+            dim=3,
+            plot_dir=pred,
+        )
         errs = results[0][0]
         trans_rmse_expected_m = np.sqrt(0.1)
-<<<<<<< HEAD
-        C = so3op.vec2rot(
-            np.array([np.sqrt(0.01), np.sqrt(0.01), np.sqrt(0.01)]).reshape(3, 1)
-        )
-        phi_rmse_expected_deg = rotation_error(C) * 180 / np.pi
-=======
 
         # Monte Carlo simulation to get expected RMSE in r-p-y:
         size = 10000
@@ -106,7 +94,6 @@
         roll_rmse_expected_deg = np.sqrt(np.var(r_list)) * 180 / np.pi
         pitch_rmse_expected_deg = np.sqrt(np.var(p_list)) * 180 / np.pi
         yaw_rmse_expected_deg = np.sqrt(np.var(y_list)) * 180 / np.pi
->>>>>>> ef5547a1
         consistency_expected = 1.0
         self.assertTrue(np.abs(errs[0] - trans_rmse_expected_m) < 1e-2)
         self.assertTrue(np.abs(errs[1] - trans_rmse_expected_m) < 1e-2)
